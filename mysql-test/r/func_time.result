--- conflicted
+++ resolved
@@ -626,14 +626,11 @@
 NULL
 Warnings:
 Warning	1292	Truncated incorrect datetime value: '2005-01-00'
-<<<<<<< HEAD
 select monthname(str_to_date(null, '%m')), monthname(str_to_date(null, '%m')),
 monthname(str_to_date(1, '%m')), monthname(str_to_date(0, '%m'));
 monthname(str_to_date(null, '%m'))	monthname(str_to_date(null, '%m'))	monthname(str_to_date(1, '%m'))	monthname(str_to_date(0, '%m'))
 NULL	NULL	January	NULL
-=======
 select now() - now() + 0, curtime() - curtime() + 0, 
 sec_to_time(1) + 0, from_unixtime(1) + 0;
 now() - now() + 0	curtime() - curtime() + 0	sec_to_time(1) + 0	from_unixtime(1) + 0
-0.000000	0.000000	1.000000	19700101030001.000000
->>>>>>> 2d528817
+0.000000	0.000000	1.000000	19700101030001.000000