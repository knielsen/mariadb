--- conflicted
+++ resolved
@@ -1,27 +1,4 @@
-<<<<<<< HEAD
 drop table if exists t1, t2;
-#
-# Bug#50104: Partitioned table with just 1 partion works with fk
-#
-CREATE TABLE t2 (
-id INT,
-PRIMARY KEY (id)
-) ENGINE=InnoDB ;
-CREATE TABLE t1 (
-id INT NOT NULL AUTO_INCREMENT,
-parent_id INT DEFAULT NULL,
-PRIMARY KEY (id),
-KEY parent_id (parent_id)
-) ENGINE=InnoDB;
-ALTER TABLE t1 PARTITION BY HASH (id) PARTITIONS 1;
-ALTER TABLE t1 ADD CONSTRAINT test_ibfk_1 FOREIGN KEY (parent_id) REFERENCES t2 (id);
-ERROR HY000: Foreign key clause is not yet supported in conjunction with partitioning
-ALTER TABLE t1 PARTITION BY HASH (id) PARTITIONS 2;
-ALTER TABLE t1 ADD CONSTRAINT test_ibfk_1 FOREIGN KEY (parent_id) REFERENCES t2 (id);
-ERROR HY000: Foreign key clause is not yet supported in conjunction with partitioning
-DROP TABLE t1, t2;
-=======
-drop table if exists t1;
 #
 # Bug#51830: Incorrect partition pruning on range partition (regression)
 #
@@ -71,7 +48,26 @@
 id	select_type	table	partitions	type	possible_keys	key	key_len	ref	rows	Extra
 1	SIMPLE	t1		ALL	NULL	NULL	NULL	NULL	7	Using where
 DROP TABLE t1;
->>>>>>> f83e302a
+#
+# Bug#50104: Partitioned table with just 1 partion works with fk
+#
+CREATE TABLE t2 (
+id INT,
+PRIMARY KEY (id)
+) ENGINE=InnoDB ;
+CREATE TABLE t1 (
+id INT NOT NULL AUTO_INCREMENT,
+parent_id INT DEFAULT NULL,
+PRIMARY KEY (id),
+KEY parent_id (parent_id)
+) ENGINE=InnoDB;
+ALTER TABLE t1 PARTITION BY HASH (id) PARTITIONS 1;
+ALTER TABLE t1 ADD CONSTRAINT test_ibfk_1 FOREIGN KEY (parent_id) REFERENCES t2 (id);
+ERROR HY000: Foreign key clause is not yet supported in conjunction with partitioning
+ALTER TABLE t1 PARTITION BY HASH (id) PARTITIONS 2;
+ALTER TABLE t1 ADD CONSTRAINT test_ibfk_1 FOREIGN KEY (parent_id) REFERENCES t2 (id);
+ERROR HY000: Foreign key clause is not yet supported in conjunction with partitioning
+DROP TABLE t1, t2;
 create table t1 (a int not null,
 b datetime not null,
 primary key (a,b))
