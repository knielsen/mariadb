--- conflicted
+++ resolved
@@ -123,7 +123,18 @@
 having (a.description is not null) and (c=0);
 drop table t1,t2,t3;
 
-<<<<<<< HEAD
+#
+# Bug #14274: HAVING clause containing only set function
+#
+
+CREATE TABLE t1 (a int);
+INSERT INTO t1 VALUES (3), (4), (1), (3), (1);
+
+SELECT SUM(a) FROM t1 GROUP BY a HAVING SUM(a)>0;
+SELECT SUM(a) FROM t1 GROUP BY a HAVING SUM(a);
+
+DROP TABLE t1;
+
 # End of 4.1 tests
 
 #
@@ -319,19 +330,4 @@
 # ANSI requires: 1 row, with count(s1) = 2
 # MySQL returns: 1 row, with count(s1) = 1
 
-drop table t1;
-=======
-#
-# Bug #14274: HAVING clause containing only set function
-#
-
-CREATE TABLE t1 (a int);
-INSERT INTO t1 VALUES (3), (4), (1), (3), (1);
-
-SELECT SUM(a) FROM t1 GROUP BY a HAVING SUM(a)>0;
-SELECT SUM(a) FROM t1 GROUP BY a HAVING SUM(a);
-
-DROP TABLE t1;
-
-# End of 4.1 tests
->>>>>>> 05947d99
+drop table t1;