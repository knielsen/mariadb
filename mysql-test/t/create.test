#
# Check some special create statements.
#

--disable_warnings
drop table if exists t1,t2,t3,t4,t5;
drop database if exists mysqltest;
--enable_warnings

create table t1 (b char(0));
insert into t1 values (""),(null);
select * from t1;
drop table if exists t1;

create table t1 (b char(0) not null);
create table if not exists t1 (b char(0) not null);
insert into t1 values (""),(null);
select * from t1;
drop table t1;

create table t1 (a int not null auto_increment,primary key (a)) engine=heap;
drop table t1;

#
# Test of some CREATE TABLE'S that should fail
#

--error 1146
create table t2 engine=heap select * from t1;
--error 1146
create table t2 select auto+1 from t1;
drop table if exists t1,t2;
--error 1167
create table t1 (b char(0) not null, index(b));
--error 1163
create table t1 (a int not null,b text) engine=heap;
drop table if exists t1;

--error 1075
create table t1 (ordid int(8) not null auto_increment, ord  varchar(50) not null, primary key (ord,ordid)) engine=heap;

-- error 1049
create table not_existing_database.test (a int);
create table `a/a` (a int);
show create table `a/a`;
create table t1 like `a/a`;
drop table `a/a`;
drop table `t1`;
--error 1103
create table `aaaaaaaaaaaaaaaaaaaaaaaaaaaaaaaaaaaaaaaaaaaaaaaaaaaaaaaaaaaaaaaaaaa` (aaaaaaaaaaaaaaaaaaaaaaaaaaaaaaaaaaaaaaaaaaaaaaaaaaaaaaaaaaaaaaaaaa int);
--error 1059
create table a (`aaaaaaaaaaaaaaaaaaaaaaaaaaaaaaaaaaaaaaaaaaaaaaaaaaaaaaaaaaaaaaaaaa` int);

#
# Some wrong defaults, so these creates should fail too (Bug #5902)
#
--error 1067
create table t1 (a datetime default now());
--error 1294
create table t1 (a datetime on update now());
--error 1067
create table t1 (a int default 100 auto_increment);
--error 1067
create table t1 (a tinyint default 1000);
--error 1067
create table t1 (a varchar(5) default 'abcdef');

create table t1 (a varchar(5) default 'abcde');
insert into t1 values();
select * from t1;
--error 1067
alter table t1 alter column a set default 'abcdef';
drop table t1;

#
# test of dummy table names
#

create table 1ea10 (1a20 int,1e int);
insert into 1ea10 values(1,1);
select 1ea10.1a20,1e+ 1e+10 from 1ea10;
drop table 1ea10;
create table t1 (t1.index int);
drop table t1;
# Test that we get warning for this
drop database if exists mysqltest;
create database mysqltest;
create table mysqltest.$test1 (a$1 int, $b int, c$ int);
insert into mysqltest.$test1 values (1,2,3);
select a$1, $b, c$ from mysqltest.$test1;
create table mysqltest.test2$ (a int);
drop table mysqltest.test2$;
drop database mysqltest;

--error 1103
create table `` (a int);
--error 1103
drop table if exists ``;
--error 1166
create table t1 (`` int);
--error 1280
create table t1 (i int, index `` (i)); 

#
# Test of CREATE ... SELECT with indexes
#

create table t1 (a int auto_increment not null primary key, B CHAR(20));
insert into t1 (b) values ("hello"),("my"),("world");
create table t2 (key (b)) select * from t1;
explain select * from t2 where b="world";
select * from t2 where b="world";
drop table t1,t2;

#
# Test types after CREATE ... SELECT
#

create table t1(x varchar(50) );
create table t2 select x from t1 where 1=2;
describe t1;
describe t2;
drop table t2;
create table t2 select now() as a , curtime() as b, curdate() as c , 1+1 as d , 1.0 + 1 as e , 33333333333333333 + 3 as f;
describe t2;
drop table t2;
create table t2 select CAST("2001-12-29" AS DATE) as d, CAST("20:45:11" AS TIME) as t, CAST("2001-12-29  20:45:11" AS DATETIME) as dt;
describe t2;
drop table t1,t2;

#
# Test of CREATE ... SELECT with duplicate fields
#

create table t1 (a tinyint);
create table t2 (a int) select * from t1;                        
describe t1;
describe t2;
drop table if exists t2;
--error 1060
create table t2 (a int, a float) select * from t1;               
drop table if exists t2;
--error 1060
create table t2 (a int) select a as b, a+1 as b from t1;         
drop table if exists t2;
--error 1060
create table t2 (b int) select a as b, a+1 as b from t1;         
drop table if exists t1,t2;

#
# Test CREATE ... SELECT when insert fails
#

CREATE TABLE t1 (a int not null);
INSERT INTO t1 values (1),(2),(1);
--error ER_DUP_ENTRY_WITH_KEY_NAME
CREATE TABLE t2 (primary key(a)) SELECT * FROM t1;
--error 1146
SELECT * from t2;
DROP TABLE t1;
DROP TABLE IF EXISTS t2;

#
# Test of primary key with 32 index
#

create table t1 (a int not null, b int, primary key(a), key (b), key (b), key (b), key (b), key (b), key (b), key (b), key (b), key (b), key (b), key (b), key (b), key (b), key (b), key (b), key (b), key (b), key (b), key (b), key (b), key (b), key (b), key (b), key (b), key (b), key (b), key (b), key (b), key (b), key (b), key (b));
show create table t1;
drop table t1;
create table t1 select if(1,'1','0'), month("2002-08-02");
drop table t1;
create table t1 select if('2002'='2002','Y','N');
select * from t1;
drop table if exists t1;

#
# Test default table type
#
SET SESSION storage_engine="heap";
SELECT @@storage_engine;
CREATE TABLE t1 (a int not null);
show create table t1;
drop table t1;
--error 1286
SET SESSION storage_engine="gemini";
SELECT @@storage_engine;
CREATE TABLE t1 (a int not null);
show create table t1;
SET SESSION storage_engine=default;
drop table t1;


#
# ISO requires that primary keys are implicitly NOT NULL
#
create table t1 ( k1 varchar(2), k2 int, primary key(k1,k2));
insert into t1 values ("a", 1), ("b", 2);
--error 1048
insert into t1 values ("c", NULL);
--error 1048
insert into t1 values (NULL, 3);
--error 1048
insert into t1 values (NULL, NULL);
drop table t1;

#
# Bug # 801
#

create table t1 select x'4132';
drop table t1;

#
# bug #1434
#

create table t1 select 1,2,3;
create table if not exists t1 select 1,2;
--error 1136
create table if not exists t1 select 1,2,3,4;
create table if not exists t1 select 1;
select * from t1;
drop table t1;

#
# Test create table if not exists with duplicate key error
#

flush status;
create table t1 (a int not null, b int, primary key (a));
insert into t1 values (1,1);
create table if not exists t1 select 2;
select * from t1;
create table if not exists t1 select 3 as 'a',4 as 'b';
--error ER_DUP_ENTRY_WITH_KEY_NAME
create table if not exists t1 select 3 as 'a',3 as 'b';
show warnings;
show status like "Opened_tables";
select * from t1;
drop table t1;

#
# Test for Bug #2985 
#   "Table truncated when creating another table name with Spaces"
#

--error 1103
create table `t1 `(a int);
--error 1102
create database `db1 `;
--error 1166
create table t1(`a ` int);

#
# Test for Bug #3481 
#   "Parser permits multiple commas without syntax error"
#

--error 1064
create table t1 (a int,);
--error 1064
create table t1 (a int,,b int);
--error 1064
create table t1 (,b int);

#
# Test create with foreign keys
#

create table t1 (a int, key(a));
create table t2 (b int, foreign key(b) references t1(a), key(b));
drop table if exists t1,t2;

#
# Test for CREATE TABLE .. LIKE ..
#

create table t1(id int not null, name char(20));
insert into t1 values(10,'mysql'),(20,'monty- the creator');
create table t2(id int not null);
insert into t2 values(10),(20);
create table t3 like t1;
show create table t3;
select * from t3;
# Disable PS becasue of @@warning_count
create table if not exists t3 like t1;
--disable_ps_protocol
select @@warning_count;
--enable_ps_protocol
create temporary table t3 like t2;
show create table t3;
select * from t3;
drop table t3;
show create table t3;
select * from t3;
drop table t2, t3;
create database mysqltest;
create table mysqltest.t3 like t1;
create temporary table t3 like mysqltest.t3;
show create table t3;
create table t2 like t3;
show create table t2;
select * from t2;
create table t3 like t1;
--error 1050
create table t3 like mysqltest.t3;
--error 1049
create table non_existing_database.t1 like t1;
--error 1051
create table t3 like non_existing_table;
--error 1050
create temporary table t3 like t1;
drop table t1, t2, t3;
drop table t3;
drop database mysqltest;

#
# Test default table type
#
SET SESSION storage_engine="heap";
SELECT @@storage_engine;
CREATE TABLE t1 (a int not null);
show create table t1;
drop table t1;
--error 1286
SET SESSION storage_engine="gemini";
SELECT @@storage_engine;
CREATE TABLE t1 (a int not null);
show create table t1;
SET SESSION storage_engine=default;
drop table t1;

#
# Test types of data for create select with functions
#

create table t1(a int,b int,c int unsigned,d date,e char,f datetime,g time,h blob);
insert into t1(a)values(1);
insert into t1(a,b,c,d,e,f,g,h)
values(2,-2,2,'1825-12-14','a','2003-1-1 3:2:1','4:3:2','binary data');
select * from t1;
select a, 
    ifnull(b,cast(-7 as signed)) as b, 
    ifnull(c,cast(7 as unsigned)) as c, 
    ifnull(d,cast('2000-01-01' as date)) as d, 
    ifnull(e,cast('b' as char)) as e,
    ifnull(f,cast('2000-01-01' as datetime)) as f, 
    ifnull(g,cast('5:4:3' as time)) as g,
    ifnull(h,cast('yet another binary data' as binary)) as h,
    addtime(cast('1:0:0' as time),cast('1:0:0' as time)) as dd 
from t1;

create table t2
select
    a, 
    ifnull(b,cast(-7                        as signed))   as b,
    ifnull(c,cast(7                         as unsigned)) as c,
    ifnull(d,cast('2000-01-01'              as date))     as d,
    ifnull(e,cast('b'                       as char))     as e,
    ifnull(f,cast('2000-01-01'              as datetime)) as f,
    ifnull(g,cast('5:4:3'                   as time))     as g,
    ifnull(h,cast('yet another binary data' as binary))   as h,
    addtime(cast('1:0:0' as time),cast('1:0:0' as time))  as dd
from t1;
explain t2;
select * from t2;
drop table t1, t2;

create table t1 (a tinyint, b smallint, c mediumint, d int, e bigint, f float(3,2), g double(4,3), h decimal(5,4), i year, j date, k timestamp, l datetime, m enum('a','b'), n set('a','b'), o char(10));
create table t2 select ifnull(a,a), ifnull(b,b), ifnull(c,c), ifnull(d,d), ifnull(e,e), ifnull(f,f), ifnull(g,g), ifnull(h,h), ifnull(i,i), ifnull(j,j), ifnull(k,k), ifnull(l,l), ifnull(m,m), ifnull(n,n), ifnull(o,o) from t1;
show create table t2;
drop table t1,t2;

#
# Test of default()
#
create table t1(str varchar(10) default 'def',strnull varchar(10),intg int default '10',rel double default '3.14');
insert into t1 values ('','',0,0.0);
describe t1;
create table t2 select default(str) as str, default(strnull) as strnull, default(intg) as intg, default(rel) as rel from t1;
describe t2;
drop table t1, t2;

#
# Bug #2075
#

create table t1(name varchar(10), age smallint default -1);
describe t1;
create table t2(name varchar(10), age smallint default - 1);
describe t2;
drop table t1, t2;

#
# test for bug #1427 "enum allows duplicate values in the list"
#

create table t1(cenum enum('a'), cset set('b'));
create table t2(cenum enum('a','a'), cset set('b','b'));
create table t3(cenum enum('a','A','a','c','c'), cset set('b','B','b','d','d'));
drop table t1, t2, t3;

#
# Bug #1209
#

create database mysqltest;
use mysqltest;
select database();
drop database mysqltest;
select database();

# Connect without a database as user mysqltest_1
create user mysqltest_1;
connect (user1,localhost,mysqltest_1,,*NO-ONE*);
connection user1;
select database(), user();
connection default;
disconnect user1;
drop user mysqltest_1;
use test;

#
# Test for Bug 856 'Naming a key "Primary" causes trouble'
#

--error 1280
create table t1 (a int, index `primary` (a));
--error 1280
create table t1 (a int, index `PRIMARY` (a));

create table t1 (`primary` int, index(`primary`));
show create table t1;
create table t2 (`PRIMARY` int, index(`PRIMARY`));
show create table t2;

create table t3 (a int);
--error 1280
alter table t3 add index `primary` (a);
--error 1280
alter table t3 add index `PRIMARY` (a);

create table t4 (`primary` int);
alter table t4 add index(`primary`);
show create table t4;
create table t5 (`PRIMARY` int);
alter table t5 add index(`PRIMARY`);
show create table t5;

drop table t1, t2, t3, t4, t5;

#
# bug #3266 TEXT in CREATE TABLE SELECT
#

CREATE TABLE t1(id varchar(10) NOT NULL PRIMARY KEY, dsc longtext);
INSERT INTO t1 VALUES ('5000000001', NULL),('5000000003', 'Test'),('5000000004', NULL);
CREATE TABLE t2(id varchar(15) NOT NULL, proc varchar(100) NOT NULL, runID varchar(16) NOT NULL, start datetime NOT NULL, PRIMARY KEY  (id,proc,runID,start));

INSERT INTO t2 VALUES ('5000000001', 'proc01', '20031029090650', '2003-10-29 13:38:40'),('5000000001', 'proc02', '20031029090650', '2003-10-29 13:38:51'),('5000000001', 'proc03', '20031029090650', '2003-10-29 13:38:11'),('5000000002', 'proc09', '20031024013310', '2003-10-24 01:33:11'),('5000000002', 'proc09', '20031024153537', '2003-10-24 15:36:04'),('5000000004', 'proc01', '20031024013641', '2003-10-24 01:37:29'),('5000000004', 'proc02', '20031024013641', '2003-10-24 01:37:39');

CREATE TABLE t3  SELECT t1.dsc,COUNT(DISTINCT t2.id) AS countOfRuns  FROM t1 LEFT JOIN t2 ON (t1.id=t2.id) GROUP BY t1.id;
SELECT * FROM t3;
drop table t1, t2, t3;

#
# Bug#9666: Can't use 'DEFAULT FALSE' for column of type bool
#
create table t1 (b bool not null default false);
create table t2 (b bool not null default true);
insert into t1 values ();
insert into t2 values ();
select * from t1;
select * from t2;
drop table t1,t2;

#
# Bug#10224 - ANALYZE TABLE crashing with simultaneous
# CREATE ... SELECT statement.
# This tests two additional possible errors and a hang if 
# an improper fix is present.
#
create table t1 (a int);
--error 1093
create table t1 select * from t1;
--error 1093
create table t2 union = (t1) select * from t1;
flush tables with read lock;
unlock tables;
drop table t1;

#
# Bug#10413: Invalid column name is not rejected
#
--error 1103
create table t1(column.name int);
--error 1103
create table t1(test.column.name int);
--error 1102
create table t1(xyz.t1.name int);
create table t1(t1.name int);
create table t2(test.t2.name int);
drop table t1,t2;

#
# Bug #12537: UNION produces longtext instead of varchar
#
CREATE TABLE t1 (f1 VARCHAR(255) CHARACTER SET utf8);
CREATE TABLE t2 AS SELECT LEFT(f1,171) AS f2 FROM t1 UNION SELECT LEFT(f1,171) AS f2 FROM t1;
DESC t2;
DROP TABLE t1,t2;

#
# Bug#12913 Simple SQL can crash server or connection
#
CREATE TABLE t12913 (f1 ENUM ('a','b')) AS SELECT 'a' AS f1;
SELECT * FROM t12913;
DROP TABLE t12913;

#
# Bug#11028: Crash on create table like
#
create database mysqltest;
use mysqltest;
drop database mysqltest;
--error ER_NO_DB_ERROR 
create table test.t1 like x;
--disable_warnings
drop table if exists test.t1;
--enable_warnings

#
# Bug #6859: Bogus error message on attempt to CREATE TABLE t LIKE view
#
create database mysqltest;
use mysqltest;
create view v1 as select 'foo' from dual;
--error 1347
create table t1 like v1;
drop view v1;
drop database mysqltest;
# Bug #6008 MySQL does not create warnings when
# creating database and using IF NOT EXISTS
#
create database mysqltest;
create database if not exists mysqltest character set latin2;
show create database mysqltest;
drop database mysqltest;
use test;
create table t1 (a int);
create table if not exists t1 (a int);
drop table t1;

# BUG#14139
create table t1 (
  a varchar(112) charset utf8 collate utf8_bin not null,
  primary key (a)
) select 'test' as a ;
#--warning 1364
show create table t1;
drop table t1;

#
# BUG#14480: assert failure in CREATE ... SELECT because of wrong
#            calculation of number of NULLs.
#
CREATE TABLE t2 (
  a int(11) default NULL
);
insert into t2 values(111);

#--warning 1364
create table t1 ( 
  a varchar(12) charset utf8 collate utf8_bin not null, 
  b int not null, primary key (a)
) select a, 1 as b from t2 ;
show create table t1;
drop table t1;

#--warning 1364
create table t1 ( 
  a varchar(12) charset utf8 collate utf8_bin not null, 
  b int not null, primary key (a)
) select a, 1 as c from t2 ;
show create table t1;
drop table t1;

#--warning 1364
create table t1 ( 
  a varchar(12) charset utf8 collate utf8_bin not null, 
  b int null, primary key (a)
) select a, 1 as c from t2 ;
show create table t1;
drop table t1;

#--warning 1364
create table t1 ( 
  a varchar(12) charset utf8 collate utf8_bin not null,
  b int not null, primary key (a)
) select 'a' as a , 1 as b from t2 ;
show create table t1;
drop table t1;

#--warning 1364
create table t1 ( 
  a varchar(12) charset utf8 collate utf8_bin,
  b int not null, primary key (a)
) select 'a' as a , 1 as b from t2 ;
show create table t1;
drop table t1, t2;

create table t1 ( 
  a1 int not null,
  a2 int, a3 int, a4 int, a5 int, a6 int, a7 int, a8 int, a9 int
);
insert into t1 values (1,1,1, 1,1,1, 1,1,1);

#--warning 1364
create table t2 ( 
  a1 varchar(12) charset utf8 collate utf8_bin not null,
  a2 int, a3 int, a4 int, a5 int, a6 int, a7 int, a8 int, a9 int,
  primary key (a1)
) select a1,a2,a3,a4,a5,a6,a7,a8,a9 from t1 ;
drop table t2;

#--warning 1364
create table t2 ( 
  a1 varchar(12) charset utf8 collate utf8_bin,
  a2 int, a3 int, a4 int, a5 int, a6 int, a7 int, a8 int, a9 int
) select a1,a2,a3,a4,a5,a6,a7,a8,a9 from t1;

drop table t1, t2;
#--warning 1364
create table t1 ( 
  a1 int, a2 int, a3 int, a4 int, a5 int, a6 int, a7 int, a8 int, a9 int
);
insert into t1 values (1,1,1, 1,1,1, 1,1,1);

#--warning 1364
create table t2 ( 
  a1 varchar(12) charset utf8 collate utf8_bin not null,
  a2 int, a3 int, a4 int, a5 int, a6 int, a7 int, a8 int, a9 int,
  primary key (a1)
) select a1,a2,a3,a4,a5,a6,a7,a8,a9 from t1 ;

# Test the default value
drop table t2;

create table t2 ( a int default 3, b int default 3)
  select a1,a2 from t1;
show create table t2;

drop table t1, t2;

#
# Bug #15316 SET value having comma not correctly handled
#
--error 1367
create table t1(a set("a,b","c,d") not null);


#
# Bug #26642: create index corrupts table definition in .frm
#
# Problem with creating keys with maximum key-parts and maximum name length
# This test is made for a mysql server supporting names up to 64 bytes
# and a maximum of 16 key segements per Key
#

create table t1 (
c1 char(10), c2 char(10), c3 char(10), c4 char(10),
c5 char(10), c6 char(10), c7 char(10), c8 char(10),
c9 char(10), c10 char(10), c11 char(10), c12 char(10),
c13 char(10), c14 char(10), c15 char(10), c16 char(10),

key a001_long_123456789_123456789_123456789_123456789_123456789_1234 (`c1`,`c2`,`c3`,`c4`,`c5`,`c6`,`c7`,`c8`,`c9`,`c10`,`c11`,`c12`,`c13`,`c14`,`c15`,`c16`),
key a002_long_123456789_123456789_123456789_123456789_123456789_1234 (`c1`,`c2`,`c3`,`c4`,`c5`,`c6`,`c7`,`c8`,`c9`,`c10`,`c11`,`c12`,`c13`,`c14`,`c15`,`c16`),
key a003_long_123456789_123456789_123456789_123456789_123456789_1234 (`c1`,`c2`,`c3`,`c4`,`c5`,`c6`,`c7`,`c8`,`c9`,`c10`,`c11`,`c12`,`c13`,`c14`,`c15`,`c16`),
key a004_long_123456789_123456789_123456789_123456789_123456789_1234 (`c1`,`c2`,`c3`,`c4`,`c5`,`c6`,`c7`,`c8`,`c9`,`c10`,`c11`,`c12`,`c13`,`c14`,`c15`,`c16`),
key a005_long_123456789_123456789_123456789_123456789_123456789_1234 (`c1`,`c2`,`c3`,`c4`,`c5`,`c6`,`c7`,`c8`,`c9`,`c10`,`c11`,`c12`,`c13`,`c14`,`c15`,`c16`),
key a006_long_123456789_123456789_123456789_123456789_123456789_1234 (`c1`,`c2`,`c3`,`c4`,`c5`,`c6`,`c7`,`c8`,`c9`,`c10`,`c11`,`c12`,`c13`,`c14`,`c15`,`c16`),
key a007_long_123456789_123456789_123456789_123456789_123456789_1234 (`c1`,`c2`,`c3`,`c4`,`c5`,`c6`,`c7`,`c8`,`c9`,`c10`,`c11`,`c12`,`c13`,`c14`,`c15`,`c16`),
key a008_long_123456789_123456789_123456789_123456789_123456789_1234 (`c1`,`c2`,`c3`,`c4`,`c5`,`c6`,`c7`,`c8`,`c9`,`c10`,`c11`,`c12`,`c13`,`c14`,`c15`,`c16`),
key a009_long_123456789_123456789_123456789_123456789_123456789_1234 (`c1`,`c2`,`c3`,`c4`,`c5`,`c6`,`c7`,`c8`,`c9`,`c10`,`c11`,`c12`,`c13`,`c14`,`c15`,`c16`),

key a010_long_123456789_123456789_123456789_123456789_123456789_1234 (`c1`,`c2`,`c3`,`c4`,`c5`,`c6`,`c7`,`c8`,`c9`,`c10`,`c11`,`c12`,`c13`,`c14`,`c15`,`c16`),
key a011_long_123456789_123456789_123456789_123456789_123456789_1234 (`c1`,`c2`,`c3`,`c4`,`c5`,`c6`,`c7`,`c8`,`c9`,`c10`,`c11`,`c12`,`c13`,`c14`,`c15`,`c16`),
key a012_long_123456789_123456789_123456789_123456789_123456789_1234 (`c1`,`c2`,`c3`,`c4`,`c5`,`c6`,`c7`,`c8`,`c9`,`c10`,`c11`,`c12`,`c13`,`c14`,`c15`,`c16`),
key a013_long_123456789_123456789_123456789_123456789_123456789_1234 (`c1`,`c2`,`c3`,`c4`,`c5`,`c6`,`c7`,`c8`,`c9`,`c10`,`c11`,`c12`,`c13`,`c14`,`c15`,`c16`),
key a014_long_123456789_123456789_123456789_123456789_123456789_1234 (`c1`,`c2`,`c3`,`c4`,`c5`,`c6`,`c7`,`c8`,`c9`,`c10`,`c11`,`c12`,`c13`,`c14`,`c15`,`c16`),
key a015_long_123456789_123456789_123456789_123456789_123456789_1234 (`c1`,`c2`,`c3`,`c4`,`c5`,`c6`,`c7`,`c8`,`c9`,`c10`,`c11`,`c12`,`c13`,`c14`,`c15`,`c16`),
key a016_long_123456789_123456789_123456789_123456789_123456789_1234 (`c1`,`c2`,`c3`,`c4`,`c5`,`c6`,`c7`,`c8`,`c9`,`c10`,`c11`,`c12`,`c13`,`c14`,`c15`,`c16`),
key a017_long_123456789_123456789_123456789_123456789_123456789_1234 (`c1`,`c2`,`c3`,`c4`,`c5`,`c6`,`c7`,`c8`,`c9`,`c10`,`c11`,`c12`,`c13`,`c14`,`c15`,`c16`),
key a018_long_123456789_123456789_123456789_123456789_123456789_1234 (`c1`,`c2`,`c3`,`c4`,`c5`,`c6`,`c7`,`c8`,`c9`,`c10`,`c11`,`c12`,`c13`,`c14`,`c15`,`c16`),
key a019_long_123456789_123456789_123456789_123456789_123456789_1234 (`c1`,`c2`,`c3`,`c4`,`c5`,`c6`,`c7`,`c8`,`c9`,`c10`,`c11`,`c12`,`c13`,`c14`,`c15`,`c16`),

key a020_long_123456789_123456789_123456789_123456789_123456789_1234 (`c1`,`c2`,`c3`,`c4`,`c5`,`c6`,`c7`,`c8`,`c9`,`c10`,`c11`,`c12`,`c13`,`c14`,`c15`,`c16`),
key a021_long_123456789_123456789_123456789_123456789_123456789_1234 (`c1`,`c2`,`c3`,`c4`,`c5`,`c6`,`c7`,`c8`,`c9`,`c10`,`c11`,`c12`,`c13`,`c14`,`c15`,`c16`),
key a022_long_123456789_123456789_123456789_123456789_123456789_1234 (`c1`,`c2`,`c3`,`c4`,`c5`,`c6`,`c7`,`c8`,`c9`,`c10`,`c11`,`c12`,`c13`,`c14`,`c15`,`c16`),
key a023_long_123456789_123456789_123456789_123456789_123456789_1234 (`c1`,`c2`,`c3`,`c4`,`c5`,`c6`,`c7`,`c8`,`c9`,`c10`,`c11`,`c12`,`c13`,`c14`,`c15`,`c16`),
key a024_long_123456789_123456789_123456789_123456789_123456789_1234 (`c1`,`c2`,`c3`,`c4`,`c5`,`c6`,`c7`,`c8`,`c9`,`c10`,`c11`,`c12`,`c13`,`c14`,`c15`,`c16`),
key a025_long_123456789_123456789_123456789_123456789_123456789_1234 (`c1`,`c2`,`c3`,`c4`,`c5`,`c6`,`c7`,`c8`,`c9`,`c10`,`c11`,`c12`,`c13`,`c14`,`c15`,`c16`),
key a026_long_123456789_123456789_123456789_123456789_123456789_1234 (`c1`,`c2`,`c3`,`c4`,`c5`,`c6`,`c7`,`c8`,`c9`,`c10`,`c11`,`c12`,`c13`,`c14`,`c15`,`c16`),
key a027_long_123456789_123456789_123456789_123456789_123456789_1234 (`c1`,`c2`,`c3`,`c4`,`c5`,`c6`,`c7`,`c8`,`c9`,`c10`,`c11`,`c12`,`c13`,`c14`,`c15`,`c16`),
key a028_long_123456789_123456789_123456789_123456789_123456789_1234 (`c1`,`c2`,`c3`,`c4`,`c5`,`c6`,`c7`,`c8`,`c9`,`c10`,`c11`,`c12`,`c13`,`c14`,`c15`,`c16`),
key a029_long_123456789_123456789_123456789_123456789_123456789_1234 (`c1`,`c2`,`c3`,`c4`,`c5`,`c6`,`c7`,`c8`,`c9`,`c10`,`c11`,`c12`,`c13`,`c14`,`c15`,`c16`),

key a030_long_123456789_123456789_123456789_123456789_123456789_1234 (`c1`,`c2`,`c3`,`c4`,`c5`,`c6`,`c7`,`c8`,`c9`,`c10`,`c11`,`c12`,`c13`,`c14`,`c15`,`c16`),
key a031_long_123456789_123456789_123456789_123456789_123456789_1234 (`c1`,`c2`,`c3`,`c4`,`c5`,`c6`,`c7`,`c8`,`c9`,`c10`,`c11`,`c12`,`c13`,`c14`,`c15`,`c16`),
key a032_long_123456789_123456789_123456789_123456789_123456789_1234 (`c1`,`c2`,`c3`,`c4`,`c5`,`c6`,`c7`,`c8`,`c9`,`c10`,`c11`,`c12`,`c13`,`c14`,`c15`,`c16`),
key a033_long_123456789_123456789_123456789_123456789_123456789_1234 (`c1`,`c2`,`c3`,`c4`,`c5`,`c6`,`c7`,`c8`,`c9`,`c10`,`c11`,`c12`,`c13`,`c14`,`c15`,`c16`),
key a034_long_123456789_123456789_123456789_123456789_123456789_1234 (`c1`,`c2`,`c3`,`c4`,`c5`,`c6`,`c7`,`c8`,`c9`,`c10`,`c11`,`c12`,`c13`,`c14`,`c15`,`c16`),
key a035_long_123456789_123456789_123456789_123456789_123456789_1234 (`c1`,`c2`,`c3`,`c4`,`c5`,`c6`,`c7`,`c8`,`c9`,`c10`,`c11`,`c12`,`c13`,`c14`,`c15`,`c16`),
key a036_long_123456789_123456789_123456789_123456789_123456789_1234 (`c1`,`c2`,`c3`,`c4`,`c5`,`c6`,`c7`,`c8`,`c9`,`c10`,`c11`,`c12`,`c13`,`c14`,`c15`,`c16`),
key a037_long_123456789_123456789_123456789_123456789_123456789_1234 (`c1`,`c2`,`c3`,`c4`,`c5`,`c6`,`c7`,`c8`,`c9`,`c10`,`c11`,`c12`,`c13`,`c14`,`c15`,`c16`),
key a038_long_123456789_123456789_123456789_123456789_123456789_1234 (`c1`,`c2`,`c3`,`c4`,`c5`,`c6`,`c7`,`c8`,`c9`,`c10`,`c11`,`c12`,`c13`,`c14`,`c15`,`c16`),
key a039_long_123456789_123456789_123456789_123456789_123456789_1234 (`c1`,`c2`,`c3`,`c4`,`c5`,`c6`,`c7`,`c8`,`c9`,`c10`,`c11`,`c12`,`c13`,`c14`,`c15`,`c16`),

key a040_long_123456789_123456789_123456789_123456789_123456789_1234 (`c1`,`c2`,`c3`,`c4`,`c5`,`c6`,`c7`,`c8`,`c9`,`c10`,`c11`,`c12`,`c13`,`c14`,`c15`,`c16`),
key a041_long_123456789_123456789_123456789_123456789_123456789_1234 (`c1`,`c2`,`c3`,`c4`,`c5`,`c6`,`c7`,`c8`,`c9`,`c10`,`c11`,`c12`,`c13`,`c14`,`c15`,`c16`),
key a042_long_123456789_123456789_123456789_123456789_123456789_1234 (`c1`,`c2`,`c3`,`c4`,`c5`,`c6`,`c7`,`c8`,`c9`,`c10`,`c11`,`c12`,`c13`,`c14`,`c15`,`c16`),
key a043_long_123456789_123456789_123456789_123456789_123456789_1234 (`c1`,`c2`,`c3`,`c4`,`c5`,`c6`,`c7`,`c8`,`c9`,`c10`,`c11`,`c12`,`c13`,`c14`,`c15`,`c16`),
key a044_long_123456789_123456789_123456789_123456789_123456789_1234 (`c1`,`c2`,`c3`,`c4`,`c5`,`c6`,`c7`,`c8`,`c9`,`c10`,`c11`,`c12`,`c13`,`c14`,`c15`,`c16`),
key a045_long_123456789_123456789_123456789_123456789_123456789_1234 (`c1`,`c2`,`c3`,`c4`,`c5`,`c6`,`c7`,`c8`,`c9`,`c10`,`c11`,`c12`,`c13`,`c14`,`c15`,`c16`),
key a046_long_123456789_123456789_123456789_123456789_123456789_1234 (`c1`,`c2`,`c3`,`c4`,`c5`,`c6`,`c7`,`c8`,`c9`,`c10`,`c11`,`c12`,`c13`,`c14`,`c15`,`c16`),
key a047_long_123456789_123456789_123456789_123456789_123456789_1234 (`c1`,`c2`,`c3`,`c4`,`c5`,`c6`,`c7`,`c8`,`c9`,`c10`,`c11`,`c12`,`c13`,`c14`,`c15`,`c16`),
key a048_long_123456789_123456789_123456789_123456789_123456789_1234 (`c1`,`c2`,`c3`,`c4`,`c5`,`c6`,`c7`,`c8`,`c9`,`c10`,`c11`,`c12`,`c13`,`c14`,`c15`,`c16`),
key a049_long_123456789_123456789_123456789_123456789_123456789_1234 (`c1`,`c2`,`c3`,`c4`,`c5`,`c6`,`c7`,`c8`,`c9`,`c10`,`c11`,`c12`,`c13`,`c14`,`c15`,`c16`),

key a050_long_123456789_123456789_123456789_123456789_123456789_1234 (`c1`,`c2`,`c3`,`c4`,`c5`,`c6`,`c7`,`c8`,`c9`,`c10`,`c11`,`c12`,`c13`,`c14`,`c15`,`c16`),
key a051_long_123456789_123456789_123456789_123456789_123456789_1234 (`c1`,`c2`,`c3`,`c4`,`c5`,`c6`,`c7`,`c8`,`c9`,`c10`,`c11`,`c12`,`c13`,`c14`,`c15`,`c16`),
key a052_long_123456789_123456789_123456789_123456789_123456789_1234 (`c1`,`c2`,`c3`,`c4`,`c5`,`c6`,`c7`,`c8`,`c9`,`c10`,`c11`,`c12`,`c13`,`c14`,`c15`,`c16`),
key a053_long_123456789_123456789_123456789_123456789_123456789_1234 (`c1`,`c2`,`c3`,`c4`,`c5`,`c6`,`c7`,`c8`,`c9`,`c10`,`c11`,`c12`,`c13`,`c14`,`c15`,`c16`),
key a054_long_123456789_123456789_123456789_123456789_123456789_1234 (`c1`,`c2`,`c3`,`c4`,`c5`,`c6`,`c7`,`c8`,`c9`,`c10`,`c11`,`c12`,`c13`,`c14`,`c15`,`c16`),
key a055_long_123456789_123456789_123456789_123456789_123456789_1234 (`c1`,`c2`,`c3`,`c4`,`c5`,`c6`,`c7`,`c8`,`c9`,`c10`,`c11`,`c12`,`c13`,`c14`,`c15`,`c16`),
key a056_long_123456789_123456789_123456789_123456789_123456789_1234 (`c1`,`c2`,`c3`,`c4`,`c5`,`c6`,`c7`,`c8`,`c9`,`c10`,`c11`,`c12`,`c13`,`c14`,`c15`,`c16`),
key a057_long_123456789_123456789_123456789_123456789_123456789_1234 (`c1`,`c2`,`c3`,`c4`,`c5`,`c6`,`c7`,`c8`,`c9`,`c10`,`c11`,`c12`,`c13`,`c14`,`c15`,`c16`),
key a058_long_123456789_123456789_123456789_123456789_123456789_1234 (`c1`,`c2`,`c3`,`c4`,`c5`,`c6`,`c7`,`c8`,`c9`,`c10`,`c11`,`c12`,`c13`,`c14`,`c15`,`c16`),
key a059_long_123456789_123456789_123456789_123456789_123456789_1234 (`c1`,`c2`,`c3`,`c4`,`c5`,`c6`,`c7`,`c8`,`c9`,`c10`,`c11`,`c12`,`c13`,`c14`,`c15`,`c16`),

key a060_long_123456789_123456789_123456789_123456789_123456789_1234 (`c1`,`c2`,`c3`,`c4`,`c5`,`c6`,`c7`,`c8`,`c9`,`c10`,`c11`,`c12`,`c13`,`c14`,`c15`,`c16`),
key a061_long_123456789_123456789_123456789_123456789_123456789_1234 (`c1`,`c2`,`c3`,`c4`,`c5`,`c6`,`c7`,`c8`,`c9`,`c10`,`c11`,`c12`,`c13`,`c14`,`c15`,`c16`),
key a062_long_123456789_123456789_123456789_123456789_123456789_1234 (`c1`,`c2`,`c3`,`c4`,`c5`,`c6`,`c7`,`c8`,`c9`,`c10`,`c11`,`c12`,`c13`,`c14`,`c15`,`c16`),
key a063_long_123456789_123456789_123456789_123456789_123456789_1234 (`c1`,`c2`,`c3`,`c4`,`c5`,`c6`,`c7`,`c8`,`c9`,`c10`,`c11`,`c12`,`c13`,`c14`,`c15`,`c16`),
key a064_long_123456789_123456789_123456789_123456789_123456789_1234 (`c1`,`c2`,`c3`,`c4`,`c5`,`c6`,`c7`,`c8`,`c9`,`c10`,`c11`,`c12`,`c13`,`c14`,`c15`,`c16`)
);

# Check that the table is not corrupted
show create table t1;
flush tables;
show create table t1;

# Repeat test using ALTER to add indexes

drop table t1;
create table t1 (
c1 char(10), c2 char(10), c3 char(10), c4 char(10),
c5 char(10), c6 char(10), c7 char(10), c8 char(10),
c9 char(10), c10 char(10), c11 char(10), c12 char(10),
c13 char(10), c14 char(10), c15 char(10), c16 char(10)
);

alter table t1

add key a001_long_123456789_123456789_123456789_123456789_123456789_1234 (`c1`,`c2`,`c3`,`c4`,`c5`,`c6`,`c7`,`c8`,`c9`,`c10`,`c11`,`c12`,`c13`,`c14`,`c15`,`c16`),
add key a002_long_123456789_123456789_123456789_123456789_123456789_1234 (`c1`,`c2`,`c3`,`c4`,`c5`,`c6`,`c7`,`c8`,`c9`,`c10`,`c11`,`c12`,`c13`,`c14`,`c15`,`c16`),
add key a003_long_123456789_123456789_123456789_123456789_123456789_1234 (`c1`,`c2`,`c3`,`c4`,`c5`,`c6`,`c7`,`c8`,`c9`,`c10`,`c11`,`c12`,`c13`,`c14`,`c15`,`c16`),
add key a004_long_123456789_123456789_123456789_123456789_123456789_1234 (`c1`,`c2`,`c3`,`c4`,`c5`,`c6`,`c7`,`c8`,`c9`,`c10`,`c11`,`c12`,`c13`,`c14`,`c15`,`c16`),
add key a005_long_123456789_123456789_123456789_123456789_123456789_1234 (`c1`,`c2`,`c3`,`c4`,`c5`,`c6`,`c7`,`c8`,`c9`,`c10`,`c11`,`c12`,`c13`,`c14`,`c15`,`c16`),
add key a006_long_123456789_123456789_123456789_123456789_123456789_1234 (`c1`,`c2`,`c3`,`c4`,`c5`,`c6`,`c7`,`c8`,`c9`,`c10`,`c11`,`c12`,`c13`,`c14`,`c15`,`c16`),
add key a007_long_123456789_123456789_123456789_123456789_123456789_1234 (`c1`,`c2`,`c3`,`c4`,`c5`,`c6`,`c7`,`c8`,`c9`,`c10`,`c11`,`c12`,`c13`,`c14`,`c15`,`c16`),
add key a008_long_123456789_123456789_123456789_123456789_123456789_1234 (`c1`,`c2`,`c3`,`c4`,`c5`,`c6`,`c7`,`c8`,`c9`,`c10`,`c11`,`c12`,`c13`,`c14`,`c15`,`c16`),
add key a009_long_123456789_123456789_123456789_123456789_123456789_1234 (`c1`,`c2`,`c3`,`c4`,`c5`,`c6`,`c7`,`c8`,`c9`,`c10`,`c11`,`c12`,`c13`,`c14`,`c15`,`c16`),

add key a010_long_123456789_123456789_123456789_123456789_123456789_1234 (`c1`,`c2`,`c3`,`c4`,`c5`,`c6`,`c7`,`c8`,`c9`,`c10`,`c11`,`c12`,`c13`,`c14`,`c15`,`c16`),
add key a011_long_123456789_123456789_123456789_123456789_123456789_1234 (`c1`,`c2`,`c3`,`c4`,`c5`,`c6`,`c7`,`c8`,`c9`,`c10`,`c11`,`c12`,`c13`,`c14`,`c15`,`c16`),
add key a012_long_123456789_123456789_123456789_123456789_123456789_1234 (`c1`,`c2`,`c3`,`c4`,`c5`,`c6`,`c7`,`c8`,`c9`,`c10`,`c11`,`c12`,`c13`,`c14`,`c15`,`c16`),
add key a013_long_123456789_123456789_123456789_123456789_123456789_1234 (`c1`,`c2`,`c3`,`c4`,`c5`,`c6`,`c7`,`c8`,`c9`,`c10`,`c11`,`c12`,`c13`,`c14`,`c15`,`c16`),
add key a014_long_123456789_123456789_123456789_123456789_123456789_1234 (`c1`,`c2`,`c3`,`c4`,`c5`,`c6`,`c7`,`c8`,`c9`,`c10`,`c11`,`c12`,`c13`,`c14`,`c15`,`c16`),
add key a015_long_123456789_123456789_123456789_123456789_123456789_1234 (`c1`,`c2`,`c3`,`c4`,`c5`,`c6`,`c7`,`c8`,`c9`,`c10`,`c11`,`c12`,`c13`,`c14`,`c15`,`c16`),
add key a016_long_123456789_123456789_123456789_123456789_123456789_1234 (`c1`,`c2`,`c3`,`c4`,`c5`,`c6`,`c7`,`c8`,`c9`,`c10`,`c11`,`c12`,`c13`,`c14`,`c15`,`c16`),
add key a017_long_123456789_123456789_123456789_123456789_123456789_1234 (`c1`,`c2`,`c3`,`c4`,`c5`,`c6`,`c7`,`c8`,`c9`,`c10`,`c11`,`c12`,`c13`,`c14`,`c15`,`c16`),
add key a018_long_123456789_123456789_123456789_123456789_123456789_1234 (`c1`,`c2`,`c3`,`c4`,`c5`,`c6`,`c7`,`c8`,`c9`,`c10`,`c11`,`c12`,`c13`,`c14`,`c15`,`c16`),
add key a019_long_123456789_123456789_123456789_123456789_123456789_1234 (`c1`,`c2`,`c3`,`c4`,`c5`,`c6`,`c7`,`c8`,`c9`,`c10`,`c11`,`c12`,`c13`,`c14`,`c15`,`c16`),

add key a020_long_123456789_123456789_123456789_123456789_123456789_1234 (`c1`,`c2`,`c3`,`c4`,`c5`,`c6`,`c7`,`c8`,`c9`,`c10`,`c11`,`c12`,`c13`,`c14`,`c15`,`c16`),
add key a021_long_123456789_123456789_123456789_123456789_123456789_1234 (`c1`,`c2`,`c3`,`c4`,`c5`,`c6`,`c7`,`c8`,`c9`,`c10`,`c11`,`c12`,`c13`,`c14`,`c15`,`c16`),
add key a022_long_123456789_123456789_123456789_123456789_123456789_1234 (`c1`,`c2`,`c3`,`c4`,`c5`,`c6`,`c7`,`c8`,`c9`,`c10`,`c11`,`c12`,`c13`,`c14`,`c15`,`c16`),
add key a023_long_123456789_123456789_123456789_123456789_123456789_1234 (`c1`,`c2`,`c3`,`c4`,`c5`,`c6`,`c7`,`c8`,`c9`,`c10`,`c11`,`c12`,`c13`,`c14`,`c15`,`c16`),
add key a024_long_123456789_123456789_123456789_123456789_123456789_1234 (`c1`,`c2`,`c3`,`c4`,`c5`,`c6`,`c7`,`c8`,`c9`,`c10`,`c11`,`c12`,`c13`,`c14`,`c15`,`c16`),
add key a025_long_123456789_123456789_123456789_123456789_123456789_1234 (`c1`,`c2`,`c3`,`c4`,`c5`,`c6`,`c7`,`c8`,`c9`,`c10`,`c11`,`c12`,`c13`,`c14`,`c15`,`c16`),
add key a026_long_123456789_123456789_123456789_123456789_123456789_1234 (`c1`,`c2`,`c3`,`c4`,`c5`,`c6`,`c7`,`c8`,`c9`,`c10`,`c11`,`c12`,`c13`,`c14`,`c15`,`c16`),
add key a027_long_123456789_123456789_123456789_123456789_123456789_1234 (`c1`,`c2`,`c3`,`c4`,`c5`,`c6`,`c7`,`c8`,`c9`,`c10`,`c11`,`c12`,`c13`,`c14`,`c15`,`c16`),
add key a028_long_123456789_123456789_123456789_123456789_123456789_1234 (`c1`,`c2`,`c3`,`c4`,`c5`,`c6`,`c7`,`c8`,`c9`,`c10`,`c11`,`c12`,`c13`,`c14`,`c15`,`c16`),
add key a029_long_123456789_123456789_123456789_123456789_123456789_1234 (`c1`,`c2`,`c3`,`c4`,`c5`,`c6`,`c7`,`c8`,`c9`,`c10`,`c11`,`c12`,`c13`,`c14`,`c15`,`c16`),

add key a030_long_123456789_123456789_123456789_123456789_123456789_1234 (`c1`,`c2`,`c3`,`c4`,`c5`,`c6`,`c7`,`c8`,`c9`,`c10`,`c11`,`c12`,`c13`,`c14`,`c15`,`c16`),
add key a031_long_123456789_123456789_123456789_123456789_123456789_1234 (`c1`,`c2`,`c3`,`c4`,`c5`,`c6`,`c7`,`c8`,`c9`,`c10`,`c11`,`c12`,`c13`,`c14`,`c15`,`c16`),
add key a032_long_123456789_123456789_123456789_123456789_123456789_1234 (`c1`,`c2`,`c3`,`c4`,`c5`,`c6`,`c7`,`c8`,`c9`,`c10`,`c11`,`c12`,`c13`,`c14`,`c15`,`c16`),
add key a033_long_123456789_123456789_123456789_123456789_123456789_1234 (`c1`,`c2`,`c3`,`c4`,`c5`,`c6`,`c7`,`c8`,`c9`,`c10`,`c11`,`c12`,`c13`,`c14`,`c15`,`c16`),
add key a034_long_123456789_123456789_123456789_123456789_123456789_1234 (`c1`,`c2`,`c3`,`c4`,`c5`,`c6`,`c7`,`c8`,`c9`,`c10`,`c11`,`c12`,`c13`,`c14`,`c15`,`c16`),
add key a035_long_123456789_123456789_123456789_123456789_123456789_1234 (`c1`,`c2`,`c3`,`c4`,`c5`,`c6`,`c7`,`c8`,`c9`,`c10`,`c11`,`c12`,`c13`,`c14`,`c15`,`c16`),
add key a036_long_123456789_123456789_123456789_123456789_123456789_1234 (`c1`,`c2`,`c3`,`c4`,`c5`,`c6`,`c7`,`c8`,`c9`,`c10`,`c11`,`c12`,`c13`,`c14`,`c15`,`c16`),
add key a037_long_123456789_123456789_123456789_123456789_123456789_1234 (`c1`,`c2`,`c3`,`c4`,`c5`,`c6`,`c7`,`c8`,`c9`,`c10`,`c11`,`c12`,`c13`,`c14`,`c15`,`c16`),
add key a038_long_123456789_123456789_123456789_123456789_123456789_1234 (`c1`,`c2`,`c3`,`c4`,`c5`,`c6`,`c7`,`c8`,`c9`,`c10`,`c11`,`c12`,`c13`,`c14`,`c15`,`c16`),
add key a039_long_123456789_123456789_123456789_123456789_123456789_1234 (`c1`,`c2`,`c3`,`c4`,`c5`,`c6`,`c7`,`c8`,`c9`,`c10`,`c11`,`c12`,`c13`,`c14`,`c15`,`c16`),

add key a040_long_123456789_123456789_123456789_123456789_123456789_1234 (`c1`,`c2`,`c3`,`c4`,`c5`,`c6`,`c7`,`c8`,`c9`,`c10`,`c11`,`c12`,`c13`,`c14`,`c15`,`c16`),
add key a041_long_123456789_123456789_123456789_123456789_123456789_1234 (`c1`,`c2`,`c3`,`c4`,`c5`,`c6`,`c7`,`c8`,`c9`,`c10`,`c11`,`c12`,`c13`,`c14`,`c15`,`c16`),
add key a042_long_123456789_123456789_123456789_123456789_123456789_1234 (`c1`,`c2`,`c3`,`c4`,`c5`,`c6`,`c7`,`c8`,`c9`,`c10`,`c11`,`c12`,`c13`,`c14`,`c15`,`c16`),
add key a043_long_123456789_123456789_123456789_123456789_123456789_1234 (`c1`,`c2`,`c3`,`c4`,`c5`,`c6`,`c7`,`c8`,`c9`,`c10`,`c11`,`c12`,`c13`,`c14`,`c15`,`c16`),
add key a044_long_123456789_123456789_123456789_123456789_123456789_1234 (`c1`,`c2`,`c3`,`c4`,`c5`,`c6`,`c7`,`c8`,`c9`,`c10`,`c11`,`c12`,`c13`,`c14`,`c15`,`c16`),
add key a045_long_123456789_123456789_123456789_123456789_123456789_1234 (`c1`,`c2`,`c3`,`c4`,`c5`,`c6`,`c7`,`c8`,`c9`,`c10`,`c11`,`c12`,`c13`,`c14`,`c15`,`c16`),
add key a046_long_123456789_123456789_123456789_123456789_123456789_1234 (`c1`,`c2`,`c3`,`c4`,`c5`,`c6`,`c7`,`c8`,`c9`,`c10`,`c11`,`c12`,`c13`,`c14`,`c15`,`c16`),
add key a047_long_123456789_123456789_123456789_123456789_123456789_1234 (`c1`,`c2`,`c3`,`c4`,`c5`,`c6`,`c7`,`c8`,`c9`,`c10`,`c11`,`c12`,`c13`,`c14`,`c15`,`c16`),
add key a048_long_123456789_123456789_123456789_123456789_123456789_1234 (`c1`,`c2`,`c3`,`c4`,`c5`,`c6`,`c7`,`c8`,`c9`,`c10`,`c11`,`c12`,`c13`,`c14`,`c15`,`c16`),
add key a049_long_123456789_123456789_123456789_123456789_123456789_1234 (`c1`,`c2`,`c3`,`c4`,`c5`,`c6`,`c7`,`c8`,`c9`,`c10`,`c11`,`c12`,`c13`,`c14`,`c15`,`c16`),

add key a050_long_123456789_123456789_123456789_123456789_123456789_1234 (`c1`,`c2`,`c3`,`c4`,`c5`,`c6`,`c7`,`c8`,`c9`,`c10`,`c11`,`c12`,`c13`,`c14`,`c15`,`c16`),
add key a051_long_123456789_123456789_123456789_123456789_123456789_1234 (`c1`,`c2`,`c3`,`c4`,`c5`,`c6`,`c7`,`c8`,`c9`,`c10`,`c11`,`c12`,`c13`,`c14`,`c15`,`c16`),
add key a052_long_123456789_123456789_123456789_123456789_123456789_1234 (`c1`,`c2`,`c3`,`c4`,`c5`,`c6`,`c7`,`c8`,`c9`,`c10`,`c11`,`c12`,`c13`,`c14`,`c15`,`c16`),
add key a053_long_123456789_123456789_123456789_123456789_123456789_1234 (`c1`,`c2`,`c3`,`c4`,`c5`,`c6`,`c7`,`c8`,`c9`,`c10`,`c11`,`c12`,`c13`,`c14`,`c15`,`c16`),
add key a054_long_123456789_123456789_123456789_123456789_123456789_1234 (`c1`,`c2`,`c3`,`c4`,`c5`,`c6`,`c7`,`c8`,`c9`,`c10`,`c11`,`c12`,`c13`,`c14`,`c15`,`c16`),
add key a055_long_123456789_123456789_123456789_123456789_123456789_1234 (`c1`,`c2`,`c3`,`c4`,`c5`,`c6`,`c7`,`c8`,`c9`,`c10`,`c11`,`c12`,`c13`,`c14`,`c15`,`c16`),
add key a056_long_123456789_123456789_123456789_123456789_123456789_1234 (`c1`,`c2`,`c3`,`c4`,`c5`,`c6`,`c7`,`c8`,`c9`,`c10`,`c11`,`c12`,`c13`,`c14`,`c15`,`c16`),
add key a057_long_123456789_123456789_123456789_123456789_123456789_1234 (`c1`,`c2`,`c3`,`c4`,`c5`,`c6`,`c7`,`c8`,`c9`,`c10`,`c11`,`c12`,`c13`,`c14`,`c15`,`c16`),
add key a058_long_123456789_123456789_123456789_123456789_123456789_1234 (`c1`,`c2`,`c3`,`c4`,`c5`,`c6`,`c7`,`c8`,`c9`,`c10`,`c11`,`c12`,`c13`,`c14`,`c15`,`c16`),
add key a059_long_123456789_123456789_123456789_123456789_123456789_1234 (`c1`,`c2`,`c3`,`c4`,`c5`,`c6`,`c7`,`c8`,`c9`,`c10`,`c11`,`c12`,`c13`,`c14`,`c15`,`c16`),

add key a060_long_123456789_123456789_123456789_123456789_123456789_1234 (`c1`,`c2`,`c3`,`c4`,`c5`,`c6`,`c7`,`c8`,`c9`,`c10`,`c11`,`c12`,`c13`,`c14`,`c15`,`c16`),
add key a061_long_123456789_123456789_123456789_123456789_123456789_1234 (`c1`,`c2`,`c3`,`c4`,`c5`,`c6`,`c7`,`c8`,`c9`,`c10`,`c11`,`c12`,`c13`,`c14`,`c15`,`c16`),
add key a062_long_123456789_123456789_123456789_123456789_123456789_1234 (`c1`,`c2`,`c3`,`c4`,`c5`,`c6`,`c7`,`c8`,`c9`,`c10`,`c11`,`c12`,`c13`,`c14`,`c15`,`c16`),
add key a063_long_123456789_123456789_123456789_123456789_123456789_1234 (`c1`,`c2`,`c3`,`c4`,`c5`,`c6`,`c7`,`c8`,`c9`,`c10`,`c11`,`c12`,`c13`,`c14`,`c15`,`c16`),
add key a064_long_123456789_123456789_123456789_123456789_123456789_1234 (`c1`,`c2`,`c3`,`c4`,`c5`,`c6`,`c7`,`c8`,`c9`,`c10`,`c11`,`c12`,`c13`,`c14`,`c15`,`c16`);

show create table t1;
flush tables;
show create table t1;

# Test the server limits; if any of these pass, all above tests need
# to be rewritten to hit the limit
#
# Ensure limit is really 64 keys
--error 1069
alter table t1 add key a065_long_123456789_123456789_123456789_123456789_123456789_1234 (`c1`,`c2`,`c3`,`c4`,`c5`,`c6`,`c7`,`c8`,`c9`,`c10`,`c11`,`c12`,`c13`,`c14`,`c15`,`c16`);

drop table t1;

# Ensure limit is really 16 key parts per key

create table t1 (
c1 char(10), c2 char(10), c3 char(10), c4 char(10),
c5 char(10), c6 char(10), c7 char(10), c8 char(10),
c9 char(10), c10 char(10), c11 char(10), c12 char(10),
c13 char(10), c14 char(10), c15 char(10), c16 char(10),
c17 char(10)
);

# Get error for max key parts
--error 1070
alter table t1 add key i1 (`c1`,`c2`,`c3`,`c4`,`c5`,`c6`,`c7`,`c8`,`c9`,`c10`,`c11`,`c12`,`c13`,`c14`,`c15`,`c16`, `c17`);

# Get error for max key-name length
--error 1059
alter table t1 add key a001_long_123456789_123456789_123456789_123456789_123456789_12345 (`c1`);

show create table t1;

drop table t1;

--echo End of 4.1 tests


#
# Bug #14155: Maximum value of MAX_ROWS handled incorrectly on 64-bit
# platforms
#
create table t1 (i int) engine=myisam max_rows=100000000000;
show create table t1;
alter table t1 max_rows=100;
show create table t1;
alter table t1 max_rows=100000000000;
show create table t1;
drop table t1;

#
# Bug#21772: can not name a column 'upgrade' when create a table
#
create table t1 (upgrade int);
drop table t1;

<<<<<<< HEAD
# End of 5.0 tests

#
# Test of behaviour with CREATE ... SELECT
#

CREATE TABLE t1 (a int, b int);
insert into t1 values (1,1),(1,2);
--error ER_DUP_ENTRY_WITH_KEY_NAME
CREATE TABLE t2 (primary key (a)) select * from t1;
# This should give warning
drop table if exists t2;
--error ER_DUP_ENTRY_WITH_KEY_NAME
CREATE TEMPORARY TABLE t2 (primary key (a)) select * from t1;
# This should give warning
drop table if exists t2;
CREATE TABLE t2 (a int, b int, primary key (a));
--error ER_DUP_ENTRY_WITH_KEY_NAME
CREATE TABLE IF NOT EXISTS t2 (primary key (a)) select * from t1;
SELECT * from t2;
TRUNCATE table t2;
--error ER_DUP_ENTRY_WITH_KEY_NAME
INSERT INTO t2 select * from t1;
SELECT * from t2;
drop table t2;

CREATE TEMPORARY TABLE t2 (a int, b int, primary key (a));
--error ER_DUP_ENTRY_WITH_KEY_NAME
CREATE TEMPORARY TABLE IF NOT EXISTS t2 (primary key (a)) select * from t1;
SELECT * from t2;
TRUNCATE table t2;
--error ER_DUP_ENTRY_WITH_KEY_NAME
INSERT INTO t2 select * from t1;
SELECT * from t2;
drop table t1,t2;

#
# Test incorrect database names
#

--error 1102
CREATE DATABASE aaaaaaaaaaaaaaaaaaaaaaaaaaaaaaaaaaaaaaaaaaaaaaaaaaaaaaaaaaaaaaaaaaaaaaaaaaaaaaaaaaaaaaaaaaaaaaaaaaaa;
--error 1102
DROP DATABASE aaaaaaaaaaaaaaaaaaaaaaaaaaaaaaaaaaaaaaaaaaaaaaaaaaaaaaaaaaaaaaaaaaaaaaaaaaaaaaaaaaaaaaaaaaaaaaaaaaaa;
--error 1049
RENAME DATABASE aaaaaaaaaaaaaaaaaaaaaaaaaaaaaaaaaaaaaaaaaaaaaaaaaaaaaaaaaaaaaaaaaaaaaaaaaaaaaaaaaaaaaaaaaaaaaaaaaaaa TO a;
--error 1102
RENAME DATABASE mysqltest TO aaaaaaaaaaaaaaaaaaaaaaaaaaaaaaaaaaaaaaaaaaaaaaaaaaaaaaaaaaaaaaaaaaaaaaaaaaaaaaaaaaaaaaaaaaaaaaaaaaaa;
create database mysqltest;
--error 1102
RENAME DATABASE mysqltest TO aaaaaaaaaaaaaaaaaaaaaaaaaaaaaaaaaaaaaaaaaaaaaaaaaaaaaaaaaaaaaaaaaaaaaaaaaaaaaaaaaaaaaaaaaaaaaaaaaaaa;
drop database mysqltest;
--error 1102
USE aaaaaaaaaaaaaaaaaaaaaaaaaaaaaaaaaaaaaaaaaaaaaaaaaaaaaaaaaaaaaaaaaaaaaaaaaaaaaaaaaaaaaaaaaaaaaaaaaaaa;
--error 1102
SHOW CREATE DATABASE aaaaaaaaaaaaaaaaaaaaaaaaaaaaaaaaaaaaaaaaaaaaaaaaaaaaaaaaaaaaaaaaaaaaaaaaaaaaaaaaaaaaaaaaaaaaaaaaaaaa;
=======
--echo End of 5.0 tests
>>>>>>> a7f506db
<|MERGE_RESOLUTION|>--- conflicted
+++ resolved
@@ -889,8 +889,7 @@
 create table t1 (upgrade int);
 drop table t1;
 
-<<<<<<< HEAD
-# End of 5.0 tests
+--echo End of 5.0 tests
 
 #
 # Test of behaviour with CREATE ... SELECT
@@ -946,6 +945,5 @@
 USE aaaaaaaaaaaaaaaaaaaaaaaaaaaaaaaaaaaaaaaaaaaaaaaaaaaaaaaaaaaaaaaaaaaaaaaaaaaaaaaaaaaaaaaaaaaaaaaaaaaa;
 --error 1102
 SHOW CREATE DATABASE aaaaaaaaaaaaaaaaaaaaaaaaaaaaaaaaaaaaaaaaaaaaaaaaaaaaaaaaaaaaaaaaaaaaaaaaaaaaaaaaaaaaaaaaaaaaaaaaaaaa;
-=======
---echo End of 5.0 tests
->>>>>>> a7f506db
+
+--echo End of 5.1 tests