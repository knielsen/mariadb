# Can't test with embedded server
-- source include/not_embedded.inc
# Disable concurrent inserts to avoid test failures
set @old_concurrent_insert= @@global.concurrent_insert;
set @@global.concurrent_insert= 0;

# Save the initial number of concurrent sessions
--source include/count_sessions.inc

--disable_warnings
drop table if exists t1,t3;
--enable_warnings
delimiter |;


#
# Bug#4902 Stored procedure with SHOW WARNINGS leads to packet error
#
# Added tests for show grants command
--disable_warnings
drop procedure if exists bug4902|
--enable_warnings
create procedure bug4902()
begin
  show grants for 'root'@'localhost';
end|
--disable_parsing
show binlog events|
show storage engines|
show master status|
show slave hosts|
show slave status|
--enable_parsing

call bug4902()|
call bug4902()|

drop procedure bug4902|

# We need separate SP for SHOW PROCESSLIST  since we want use replace_column
--disable_warnings
drop procedure if exists bug4902_2|
--enable_warnings
create procedure bug4902_2()
begin
  show processlist;
end|
--disable_result_log
call bug4902_2()|
--enable_result_log
show warnings|
--disable_result_log
call bug4902_2()|
--enable_result_log
show warnings|
drop procedure bug4902_2|

#
# Bug#3583 query cache doesn't work for stored procedures
#
--disable_warnings
drop table if exists t1|
--enable_warnings
create table t1 (
    id   char(16) not null default '',
    data int not null
)|
--disable_warnings
drop procedure if exists bug3583|
--enable_warnings
--disable_warnings
drop procedure if exists bug3583|
--enable_warnings
create procedure bug3583()
begin
  declare c int;

  select * from t1;
  select count(*) into c from t1;
  select c;
end|

insert into t1 values ("x", 3), ("y", 5)|
set @x = @@query_cache_size|
set global query_cache_size = 10*1024*1024|

flush status|
flush query cache|
show status like 'Qcache_hits'|
call bug3583()|
show status like 'Qcache_hits'|
call bug3583()|
call bug3583()|
show status like 'Qcache_hits'|

set global query_cache_size = @x|
flush status|
flush query cache|
delete from t1|
drop procedure bug3583|
drop table t1|


#
# Bug#6807 Stored procedure crash if CREATE PROCEDURE ... KILL QUERY
#
--disable_warnings
drop procedure if exists bug6807|
--enable_warnings
create procedure bug6807()
begin
  declare id int;

  set id = connection_id();
  kill query id;
  select 'Not reached';
end|

--error ER_QUERY_INTERRUPTED
call bug6807()|
--error ER_QUERY_INTERRUPTED
call bug6807()|

drop procedure bug6807|


#
# Bug#10100 function (and stored procedure?) recursivity problem
#
--disable_warnings
drop function if exists bug10100f|
drop procedure if exists bug10100p|
drop procedure if exists bug10100t|
drop procedure if exists bug10100pt|
drop procedure if exists bug10100pv|
drop procedure if exists bug10100pd|
drop procedure if exists bug10100pc|
--enable_warnings
# routines with simple recursion
create function bug10100f(prm int) returns int
begin
  if prm > 1 then
    return prm * bug10100f(prm - 1);
  end if;
  return 1;
end|
create procedure bug10100p(prm int, inout res int)
begin
  set res = res * prm;
  if prm > 1 then
    call bug10100p(prm - 1, res);
  end if;
end|
create procedure bug10100t(prm int)
begin
  declare res int;
  set res = 1;
  call bug10100p(prm, res);
  select res;
end|

# a procedure which use tables and recursion
create table t3 (a int)|
insert into t3 values (0)|
create view v1 as select a from t3;
create procedure bug10100pt(level int, lim int)
begin
  if level < lim then
    update t3 set a=level;
    FLUSH TABLES;
    call bug10100pt(level+1, lim);
  else
    select * from t3;
  end if;
end|
# view & recursion
create procedure bug10100pv(level int, lim int)
begin
  if level < lim then
    update v1 set a=level;
    FLUSH TABLES;
    call bug10100pv(level+1, lim);
  else
    select * from v1;
  end if;
end|
# dynamic sql & recursion
prepare stmt2 from "select * from t3;";
create procedure bug10100pd(level int, lim int)
begin
  if level < lim then
    select level;
    prepare stmt1 from "update t3 set a=a+2";
    execute stmt1;
    FLUSH TABLES;
    execute stmt1;
    FLUSH TABLES;
    execute stmt1;
    FLUSH TABLES;
    deallocate prepare stmt1;
    execute stmt2;
    select * from t3;
    call bug10100pd(level+1, lim);
  else
    execute stmt2;
  end if;
end|
# cursor & recursion
create procedure bug10100pc(level int, lim int)
begin
  declare lv int;
  declare c cursor for select a from t3;
  open c;
  if level < lim then
    select level;
    fetch c into lv;
    select lv;
    update t3 set a=level+lv;
    FLUSH TABLES;
    call bug10100pc(level+1, lim);
  else
    select * from t3;
  end if;
  close c;
end|

# end of the stack checking
set @@max_sp_recursion_depth=255|
set @var=1|
# disable log because error about stack overrun contains numbers which
# depend on a system
-- disable_result_log
-- error ER_STACK_OVERRUN_NEED_MORE
call bug10100p(255, @var)|
-- error ER_STACK_OVERRUN_NEED_MORE
call bug10100pt(1,255)|
-- error ER_STACK_OVERRUN_NEED_MORE
call bug10100pv(1,255)|
-- error ER_STACK_OVERRUN_NEED_MORE
call bug10100pd(1,255)|
-- error ER_STACK_OVERRUN_NEED_MORE
call bug10100pc(1,255)|
-- enable_result_log
set @@max_sp_recursion_depth=0|

deallocate prepare stmt2|

drop function bug10100f|
drop procedure bug10100p|
drop procedure bug10100t|
drop procedure bug10100pt|
drop procedure bug10100pv|
drop procedure bug10100pd|
drop procedure bug10100pc|
drop view v1|
drop table t3|

delimiter ;|


#
# Bug#15298 SHOW GRANTS FOR CURRENT_USER: Incorrect output in DEFINER context
#
--disable_warnings
drop procedure if exists bug15298_1;
drop procedure if exists bug15298_2;
--enable_warnings
grant all privileges on test.* to 'mysqltest_1'@'localhost';
create procedure 15298_1 () sql security definer show grants for current_user;
create procedure 15298_2 () sql security definer show grants;

connect (con1,localhost,mysqltest_1,,test);
call 15298_1();
call 15298_2();

connection default;
disconnect con1;
drop user mysqltest_1@localhost;
drop procedure 15298_1;
drop procedure 15298_2;

#
# Bug#29936 Stored Procedure DML ignores low_priority_updates setting
#

--disable_warnings
drop table if exists t1;
drop procedure if exists p1;
--enable_warnings

create table t1 (value varchar(15));
create procedure p1() update t1 set value='updated' where value='old';

# load the procedure into sp cache and execute once
call p1();

insert into t1 (value) values ("old");

connect (rl_holder, localhost, root,,);
connect (rl_acquirer, localhost, root,,);
connect (rl_contender, localhost, root,,);
connect (rl_wait, localhost, root,,);

connection rl_holder;
select get_lock('b26162',120);

connection rl_acquirer;
--send select 'rl_acquirer', value from t1 where get_lock('b26162',120);

# we must wait till this select opens and locks the tables
connection rl_wait;
let $wait_condition=
  select count(*) = 1 from information_schema.processlist
  where state = "User lock" and
  info = "select 'rl_acquirer', value from t1 where get_lock('b26162',120)";
--source include/wait_condition.inc

connection default;
set session low_priority_updates=on;
--send call p1();

connection rl_wait;
let $wait_condition=
  select count(*) = 1 from information_schema.processlist
  where state = "Waiting for table level lock" and
  info = "update t1 set value='updated' where value='old'";
--source include/wait_condition.inc

connection rl_contender;
select 'rl_contender', value from t1;

connection rl_holder;
select release_lock('b26162');

connection rl_acquirer;
--reap
connection default;
--reap

disconnect rl_holder;
disconnect rl_acquirer;
disconnect rl_wait;
disconnect rl_contender;
drop procedure p1;
drop table t1;
set session low_priority_updates=default;

#
# Bug#44798 MySQL engine crashes when creating stored procedures with execute_priv=N
#
INSERT INTO mysql.user (Host, User, Password, Select_priv, Insert_priv, Update_priv,
Delete_priv, Create_priv, Drop_priv, Reload_priv, Shutdown_priv, Process_priv, File_priv,
Grant_priv, References_priv, Index_priv, Alter_priv, Show_db_priv, Super_priv,
Create_tmp_table_priv, Lock_tables_priv, Execute_priv, Repl_slave_priv, Repl_client_priv,
Create_view_priv, Show_view_priv, Create_routine_priv, Alter_routine_priv,
Create_user_priv, ssl_type, ssl_cipher, x509_issuer, x509_subject, max_questions,
max_updates, max_connections, max_user_connections) 
VALUES('%', 'mysqltest_1', password(''), 'Y', 'Y', 'Y', 'Y', 'Y', 'Y', 'N', 'N', 'N',
'N', 'N', 'N', 'Y', 'Y', 'N', 'N', 'Y', 'Y', 'N', 'N', 'N', 'N', 'N', 'Y', 'Y', 'N', '',
'', '', '', '0', '0', '0', '0');
FLUSH PRIVILEGES;

connect (con1, localhost, mysqltest_1,,);
connection con1;
CREATE PROCEDURE p1(i INT) BEGIN END;
disconnect con1;
connection default;
DROP PROCEDURE p1;

DELETE FROM mysql.user WHERE User='mysqltest_1';
FLUSH PRIVILEGES;


--echo #
--echo # Bug#44521 Prepared Statement: CALL p() - crashes: `! thd->main_da.is_sent' failed et.al.
--echo #
SELECT GET_LOCK('Bug44521', 0);
--connect (con1,localhost,root,,)
--echo ** Connection con1
delimiter $;
CREATE PROCEDURE p()
BEGIN
  SELECT 1;
  SELECT GET_LOCK('Bug44521', 100);
  SELECT 2;
END$
delimiter ;$
--send CALL p();
--connection default
--echo ** Default connection
let $wait_condition=
  SELECT count(*) = 1 FROM information_schema.processlist
  WHERE state = "User lock" AND info = "SELECT GET_LOCK('Bug44521', 100)";
--source include/wait_condition.inc
let $conid =
  `SELECT id FROM information_schema.processlist
   WHERE state = "User lock" AND info = "SELECT GET_LOCK('Bug44521', 100)"`;
dirty_close con1;
SELECT RELEASE_LOCK('Bug44521');
let $wait_condition=
  SELECT count(*) = 0 FROM information_schema.processlist
  WHERE id = $conid;
--source include/wait_condition.inc 
DROP PROCEDURE p;

#
# Bug#47736 killing a select from a view when the view is processing a function, asserts
#
CREATE TABLE t1(a int);
INSERT INTO t1 VALUES (1);
CREATE FUNCTION f1 (inp TEXT) RETURNS INT NO SQL RETURN sleep(60);
CREATE VIEW v1 AS SELECT f1('a') FROM t1;

--connect (con1, localhost, root,,)
--let $ID_1= `SELECT connection_id()`
--send SELECT * FROM v1;

--connect (con2, localhost, root,,)
--let $ID_2= `SELECT connection_id()`
--send SELECT * FROM v1

--connection default
--disable_query_log
--eval KILL QUERY $ID_2
--eval KILL QUERY $ID_1
--enable_query_log

--connection con1
--error ER_QUERY_INTERRUPTED
--reap
--connection con2
--error ER_QUERY_INTERRUPTED
--reap

--connection default
DROP VIEW v1;
DROP TABLE t1;
DROP FUNCTION f1;
--disconnect con1
--disconnect con2

--echo # ------------------------------------------------------------------
--echo # -- End of 5.1 tests
--echo # ------------------------------------------------------------------

--echo #
--echo # Test for bug#11763757 "56510: ERROR 42000: FUNCTION DOES NOT EXIST
--echo # IF NOT-PRIV USER RECONNECTS ".
--echo #
--echo # The real problem was that server was unable handle properly stored
--echo # functions in databases which names contained dot.
--echo #

connection default;

--disable_warnings
DROP DATABASE IF EXISTS `my.db`;
--enable_warnings

create database `my.db`;
use `my.db`;

CREATE FUNCTION f1(a int) RETURNS INT RETURN a;

--echo # Create new connection.
connect (addcon, localhost, root,,);
connection addcon;
USE `my.db`;
SELECT f1(1);
SELECT `my.db`.f1(2);

--echo # Switching to default connection.
connection default;
disconnect addcon;
DROP DATABASE `my.db`;
USE test;

#
# Restore global concurrent_insert value. Keep in the end of the test file.
#

set @@global.concurrent_insert= @old_concurrent_insert;

# Wait till all disconnects are completed
--source include/wait_until_count_sessions.inc

--echo #
--echo # Bug#11763507 - 56224: FUNCTION NAME IS CASE-SENSITIVE
--echo #
SET @@SQL_MODE = '';
DELIMITER $;

CREATE EVENT teste_bug11763507 ON SCHEDULE AT CURRENT_TIMESTAMP + INTERVAL 1 HOUR 
DO SELECT 1 $

DELIMITER ;$
# EVENTS
--replace_column 6 # 7 # 8 # 9 #
SHOW EVENTS LIKE 'teste_bug11763507';
--replace_column 6 # 7 # 8 # 9 #
SHOW EVENTS LIKE 'TESTE_bug11763507';

--replace_column 4 # 
SHOW CREATE EVENT teste_bug11763507;
--replace_column 4 # 
SHOW CREATE EVENT TESTE_bug11763507;

DROP EVENT teste_bug11763507;
<<<<<<< HEAD
--echo #END OF BUG#11763507 test.
=======
--echo #END OF BUG#11763507 test.

--echo # ------------------------------------------------------------------
--echo # -- End of 5.1 tests
--echo # ------------------------------------------------------------------


#
# Restore global concurrent_insert value. Keep in the end of the test file.
#

set @@global.concurrent_insert= @old_concurrent_insert;

# Wait till all disconnects are completed
--source include/wait_until_count_sessions.inc
>>>>>>> c10a18c5
<|MERGE_RESOLUTION|>--- conflicted
+++ resolved
@@ -475,14 +475,6 @@
 DROP DATABASE `my.db`;
 USE test;
 
-#
-# Restore global concurrent_insert value. Keep in the end of the test file.
-#
-
-set @@global.concurrent_insert= @old_concurrent_insert;
-
-# Wait till all disconnects are completed
---source include/wait_until_count_sessions.inc
 
 --echo #
 --echo # Bug#11763507 - 56224: FUNCTION NAME IS CASE-SENSITIVE
@@ -506,14 +498,7 @@
 SHOW CREATE EVENT TESTE_bug11763507;
 
 DROP EVENT teste_bug11763507;
-<<<<<<< HEAD
 --echo #END OF BUG#11763507 test.
-=======
---echo #END OF BUG#11763507 test.
-
---echo # ------------------------------------------------------------------
---echo # -- End of 5.1 tests
---echo # ------------------------------------------------------------------
 
 
 #
@@ -523,5 +508,4 @@
 set @@global.concurrent_insert= @old_concurrent_insert;
 
 # Wait till all disconnects are completed
---source include/wait_until_count_sessions.inc
->>>>>>> c10a18c5
+--source include/wait_until_count_sessions.inc