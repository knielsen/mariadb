# BUG#45574:
# SP: CREATE DATABASE|TABLE IF NOT EXISTS not binlogged if routine exists.
#
#   There is an inconsistency with DROP DATABASE|TABLE|EVENT IF EXISTS and
#   CREATE DATABASE|TABLE|EVENT IF NOT EXISTS. DROP IF EXISTS statements are
#   binlogged even if either the DB, TABLE or EVENT does not exist. In
#   contrast, Only the CREATE EVENT IF NOT EXISTS is binlogged when the EVENT
#   exists.  
#
#   This problem caused some of the tests to fail randomly on PB or PB2.
#
# Description: 
#   Fixed this bug by adding calls to write_bin_log in: 
#   mysql_create_db 
#   mysql_create_table_no_lock 
#   mysql_create_like_table 
#   create_table_from_items 
#
#   Test is implemented as follows: 
#   i) test each "CREATE IF NOT EXISTS" (DDL), found in MySQL 5.1 manual
#   exclude CREATE TEMPORARY TABLE, on existent objects; 
#
#  Note: 
#  rpl_create_tmp_table_if_not_exists.test tests CREATE TEMPORARY TABLE cases.
#
#  References:
#  http://dev.mysql.com/doc/refman/5.1/en/sql-syntax-data-definition.html
#

source include/master-slave.inc;
disable_warnings;
DROP DATABASE IF EXISTS mysqltest;

CREATE DATABASE IF NOT EXISTS mysqltest;
USE mysqltest;
CREATE TABLE IF NOT EXISTS t(c1 int);
CREATE TABLE IF NOT EXISTS t1 LIKE t;
CREATE TABLE IF NOT EXISTS t2 SELECT * FROM t;
CREATE EVENT IF NOT EXISTS e 
ON SCHEDULE AT CURRENT_TIMESTAMP + INTERVAL 1 HOUR 
DO SELECT now();
sync_slave_with_master;

connection slave;
#DROP database from slave.
#The database and all tables can be recreated in slave 
#if binlog of the second CREATE command is recorded and sent from master to slave.
DROP DATABASE mysqltest;

connection master;
CREATE DATABASE IF NOT EXISTS mysqltest;
USE mysqltest;
CREATE TABLE IF NOT EXISTS t(c1 int);
CREATE TABLE IF NOT EXISTS t1 LIKE t;
CREATE TABLE IF NOT EXISTS t2 SELECT * FROM t;
CREATE EVENT IF NOT EXISTS e 
ON SCHEDULE AT CURRENT_TIMESTAMP + INTERVAL 1 HOUR 
DO SELECT now(); 
sync_slave_with_master;

connection slave;
SHOW TABLES in mysqltest;
#Execution time changes in each run. So we disregard it by calling replace_column.
replace_column 6 #;
SHOW EVENTS in mysqltest;


connection master;
DROP DATABASE IF EXISTS mysqltest;

#
# BUG#47418 RBR fails, failure with mixup of base/temporary/view TABLE DDL
# 
# Before the patch for this bug, 'CREATE TABLE IF NOT EXIST ... SELECT'
# statement was binlogged as a TEMPORARY table if the object existed as
# a temporary table.  This was caused by that the temporary table was opened
# and the results of the 'SELECT' was inserted into the temporary table if
# a temporary table existed with the same name.
# 
# After the patch for this bug, the base table is created and the results of
# the 'SELECT' are inserted into it, even though a temporary table exists with
# the same name, and the statement is still binlogged as a base table.
#

echo -------------BUG#47418-------------;
connection master;
USE test;
DROP TABLE IF EXISTS t3;
--enable_warnings
CREATE TABLE t3(c1 INTEGER);
INSERT INTO t3 VALUES(33);

CREATE TEMPORARY TABLE t1(c1 INTEGER);
CREATE TEMPORARY TABLE t2(c1 INTEGER);
INSERT INTO t1 VALUES(1);
INSERT INTO t2 VALUES(1);

CREATE TABLE IF NOT EXISTS t1(c1 INTEGER) SELECT c1 FROM t3;
CREATE TABLE t2(c1 INTEGER) SELECT c1 FROM t3;

# In these two statements, t1 and t2 are the temporary table. there is only
# value '1' in them.  The records of t2 are not inserted into them.  
SELECT * FROM t1; 
SELECT * FROM t2; 
sync_slave_with_master; 

# In these two statements, t1 and t2 are the base table. The recoreds of t2
# are inserted into it when CREATE TABLE ...  SELECT was executed.  
SELECT * FROM t1;
SELECT * FROM t2;

connection master; 
DROP TEMPORARY TABLE t1; 
DROP TEMPORARY TABLE t2; 
#In these two statements, t1 and t2 are the base table.
SELECT * FROM t1;
SELECT * FROM t2;

DROP TABLE t1;
DROP TABLE t2;
DROP TABLE t3;

--echo # WL#5370
--echo # The behavior of statement 'CREATE TABLE SELECT IF NOT EXISTS' is changed.
--echo # After the worklog, it will insert nothing and the statement will not be
--echo # binlogged if the table already exists.
--echo # After the worklog, some bugs will disappear automotically.
<<<<<<< HEAD
source include/master-slave-reset.inc;
=======
--source include/rpl_reset.inc
>>>>>>> ebe94178

--echo
--echo # Case 1: BUG#47132
connection master;
call mtr.add_suppression("Unsafe statement written to the binary log using statement format since BINLOG_FORMAT = STATEMENT.*");

CREATE TABLE t1 (id int);
CREATE TABLE t2 (id int);
INSERT INTO t1 VALUES (1), (1);
INSERT INTO t2 VALUES (2), (2);

CREATE VIEW v1 AS SELECT id FROM t2;
--let binlog_start= query_get_value(SHOW MASTER STATUS, Position, 1)
CREATE TABLE IF NOT EXISTS v1(a int, b int) SELECT id, id FROM t1;
--source include/show_binlog_events.inc

SHOW CREATE TABLE v1;
SELECT * FROM t2;
SELECT * FROM v1;
DROP VIEW v1;

# the warning only happens on SBR, so we disable it.
--disable_warnings
CREATE TEMPORARY TABLE tt1 AS SELECT id FROM t2;
--enable_warnings

--let binlog_start= query_get_value(SHOW MASTER STATUS, Position, 1)
CREATE TEMPORARY TABLE IF NOT EXISTS tt1(a int, b int) SELECT id, id FROM t1;
--source include/show_binlog_events.inc
SELECT * FROM t2;
SELECT * FROM tt1;
DROP TEMPORARY TABLE tt1;

--echo
--echo # Case 1: BUG#47132
--echo # RBR breaks on CREATE TABLE IF EXISTS <existing VIEW> AS SELECT
CREATE VIEW v1 AS SELECT 1 as a;
--let binlog_start= query_get_value(SHOW MASTER STATUS, Position, 1)
CREATE TABLE IF NOT EXISTS v1 SELECT 2 as a;
--source include/show_binlog_events.inc
sync_slave_with_master;

connection master;
DROP VIEW v1;

DROP TABLE t1, t2;

--source include/rpl_end.inc<|MERGE_RESOLUTION|>--- conflicted
+++ resolved
@@ -125,11 +125,7 @@
 --echo # After the worklog, it will insert nothing and the statement will not be
 --echo # binlogged if the table already exists.
 --echo # After the worklog, some bugs will disappear automotically.
-<<<<<<< HEAD
-source include/master-slave-reset.inc;
-=======
 --source include/rpl_reset.inc
->>>>>>> ebe94178
 
 --echo
 --echo # Case 1: BUG#47132
