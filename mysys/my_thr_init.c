--- conflicted
+++ resolved
@@ -61,13 +61,10 @@
 my_bool my_thread_global_init(void)
 {
   thd_lib_detected= get_thread_lib();
-<<<<<<< HEAD
-=======
   if (thd_lib_detected == THD_LIB_LT)
     thr_client_alarm= SIGALRM;
   else
     thr_client_alarm= SIGUSR1;
->>>>>>> b3523e39
 
   if (pthread_key_create(&THR_KEY_mysys,0))
   {
