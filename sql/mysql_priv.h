--- conflicted
+++ resolved
@@ -20,13 +20,8 @@
   except the part which must be in the server and in the client.
 */
 
-<<<<<<< HEAD
 #ifndef MYSQL_PRIV_H
 #define MYSQL_PRIV_H
-=======
-#ifndef MYSQL_PRIV_H_INCLUDED
-#define MYSQL_PRIV_H_INCLUDED
->>>>>>> f8f11eb2
 
 #ifndef MYSQL_CLIENT
 
@@ -312,56 +307,6 @@
    TODO: separate three contexts above, move them to separate bitfields.
 */
 
-<<<<<<< HEAD
-#define SELECT_DISTINCT          (ULL(1) << 0)       // SELECT, user
-#define SELECT_STRAIGHT_JOIN     (ULL(1) << 1)       // SELECT, user
-#define SELECT_DESCRIBE          (ULL(1) << 2)       // SELECT, user
-#define SELECT_SMALL_RESULT      (ULL(1) << 3)       // SELECT, user
-#define SELECT_BIG_RESULT        (ULL(1) << 4)       // SELECT, user
-#define OPTION_FOUND_ROWS        (ULL(1) << 5)       // SELECT, user
-#define OPTION_TO_QUERY_CACHE    (ULL(1) << 6)       // SELECT, user
-#define SELECT_NO_JOIN_CACHE     (ULL(1) << 7)       // intern
-#define OPTION_BIG_TABLES        (ULL(1) << 8)       // THD, user
-#define OPTION_BIG_SELECTS       (ULL(1) << 9)       // THD, user
-#define OPTION_LOG_OFF           (ULL(1) << 10)      // THD, user
-#define OPTION_QUOTE_SHOW_CREATE (ULL(1) << 11)      // THD, user
-#define TMP_TABLE_ALL_COLUMNS    (ULL(1) << 12)      // SELECT, intern
-#define OPTION_WARNINGS          (ULL(1) << 13)      // THD, user
-#define OPTION_AUTO_IS_NULL      (ULL(1) << 14)      // THD, user, binlog
-#define OPTION_FOUND_COMMENT     (ULL(1) << 15)      // SELECT, intern, parser
-#define OPTION_SAFE_UPDATES      (ULL(1) << 16)      // THD, user
-#define OPTION_BUFFER_RESULT     (ULL(1) << 17)      // SELECT, user
-#define OPTION_BIN_LOG           (ULL(1) << 18)      // THD, user
-#define OPTION_NOT_AUTOCOMMIT    (ULL(1) << 19)      // THD, user
-#define OPTION_BEGIN             (ULL(1) << 20)      // THD, intern
-#define OPTION_TABLE_LOCK        (ULL(1) << 21)      // THD, intern
-#define OPTION_QUICK             (ULL(1) << 22)      // SELECT (for DELETE)
-#define OPTION_KEEP_LOG          (ULL(1) << 23)      // Keep binlog on rollback
-
-/* The following is used to detect a conflict with DISTINCT */
-#define SELECT_ALL               (ULL(1) << 24)      // SELECT, user, parser
-
-/* Set if we are updating a non-transaction safe table */
-#define OPTION_STATUS_NO_TRANS_UPDATE   (ULL(1) << 25) // THD, intern
-
-/* The following can be set when importing tables in a 'wrong order'
-   to suppress foreign key checks */
-#define OPTION_NO_FOREIGN_KEY_CHECKS    (ULL(1) << 26) // THD, user, binlog
-/* The following speeds up inserts to InnoDB tables by suppressing unique
-   key checks in some cases */
-#define OPTION_RELAXED_UNIQUE_CHECKS    (ULL(1) << 27) // THD, user, binlog
-#define SELECT_NO_UNLOCK                (ULL(1) << 28) // SELECT, intern
-#define OPTION_SCHEMA_TABLE             (ULL(1) << 29) // SELECT, intern
-/* Flag set if setup_tables already done */
-#define OPTION_SETUP_TABLES_DONE        (ULL(1) << 30) // intern
-/* If not set then the thread will ignore all warnings with level notes. */
-#define OPTION_SQL_NOTES                (ULL(1) << 31) // THD, user
-/*
-  Force the used temporary table to be a MyISAM table (because we will use
-  fulltext functions when reading from it.
-*/
-#define TMP_TABLE_FORCE_MYISAM          (ULL(1) << 32)
-=======
 #define SELECT_DISTINCT         (1ULL << 0)     // SELECT, user
 #define SELECT_STRAIGHT_JOIN    (1ULL << 1)     // SELECT, user
 #define SELECT_DESCRIBE         (1ULL << 2)     // SELECT, user
@@ -373,7 +318,7 @@
 #define OPTION_BIG_TABLES       (1ULL << 8)     // THD, user
 #define OPTION_BIG_SELECTS      (1ULL << 9)     // THD, user
 #define OPTION_LOG_OFF          (1ULL << 10)    // THD, user
-#define OPTION_UPDATE_LOG       (1ULL << 11)    // THD, user, unused
+#define OPTION_QUOTE_SHOW_CREATE (1ULL << 11)   // THD, user, unused
 #define TMP_TABLE_ALL_COLUMNS   (1ULL << 12)    // SELECT, intern
 #define OPTION_WARNINGS         (1ULL << 13)    // THD, user
 #define OPTION_AUTO_IS_NULL     (1ULL << 14)    // THD, user, binlog
@@ -385,10 +330,9 @@
 #define OPTION_BEGIN            (1ULL << 20)    // THD, intern
 #define OPTION_TABLE_LOCK       (1ULL << 21)    // THD, intern
 #define OPTION_QUICK            (1ULL << 22)    // SELECT (for DELETE)
-#define OPTION_QUOTE_SHOW_CREATE (1ULL << 23)   // THD, user
-
-/* Thr following is used to detect a conflict with DISTINCT
-   in the user query has requested */
+#define OPTION_KEEP_LOG         (1ULL << 23)    // THD, user
+
+/* The following is used to detect a conflict with DISTINCT */
 #define SELECT_ALL              (1ULL << 24)    // SELECT, user, parser
 
 /* Set if we are updating a non-transaction safe table */
@@ -412,7 +356,6 @@
 */
 #define TMP_TABLE_FORCE_MYISAM          (1ULL << 32)
 
->>>>>>> f8f11eb2
 
 /*
   Maximum length of time zone name that we support
@@ -2074,7 +2017,6 @@
 #define check_stack_overrun(A, B, C) 0
 #endif
 
-<<<<<<< HEAD
 /* Used by handlers to store things in schema tables */
 #define IS_FILES_FILE_ID              0
 #define IS_FILES_FILE_NAME            1
@@ -2124,9 +2066,4 @@
 #endif /* MYSQL_SERVER */
 #endif /* MYSQL_CLIENT */
 
-#endif /* MYSQL_PRIV_H */
-=======
-#endif /* MYSQL_CLIENT */
-
-#endif
->>>>>>> f8f11eb2
+#endif /* MYSQL_PRIV_H */