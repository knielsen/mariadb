--- conflicted
+++ resolved
@@ -22,11 +22,7 @@
 #ifndef __WIN__
 #include <signal.h>
 #include <my_pthread.h>
-<<<<<<< HEAD
 #include <m_string.h>
-
-=======
->>>>>>> b609c158
 #ifdef HAVE_STACKTRACE
 #include <unistd.h>
 #include <strings.h>
