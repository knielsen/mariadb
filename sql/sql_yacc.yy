--- conflicted
+++ resolved
@@ -1708,29 +1708,15 @@
 	| FOR_SYM UPDATE_SYM
 	  {
 	    LEX *lex=Lex;
-<<<<<<< HEAD
-	    if (check_simple_select())
-	      YYABORT;	
-	    lex->lock_option= TL_WRITE;
+	    lex->current_select->set_lock_for_tables(TL_WRITE);
 	    lex->safe_to_cache_query=0;
-=======
-	    lex->current_select->set_lock_for_tables(TL_WRITE);
-	    lex->thd->safe_to_cache_query=0;
->>>>>>> 0c546b65
 	  }
 	| LOCK_SYM IN_SYM SHARE_SYM MODE_SYM
 	  {
 	    LEX *lex=Lex;
-<<<<<<< HEAD
-	    if (check_simple_select())
-	      YYABORT;	
-	    lex->lock_option= TL_READ_WITH_SHARED_LOCKS;
-	    lex->safe_to_cache_query=0;
-=======
 	    lex->current_select->
 	      set_lock_for_tables(TL_READ_WITH_SHARED_LOCKS);
-	    lex->thd->safe_to_cache_query=0;
->>>>>>> 0c546b65
+	    lex->safe_to_cache_query=0;
 	  }
 	;
 
