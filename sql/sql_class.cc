--- conflicted
+++ resolved
@@ -218,13 +218,9 @@
 #ifndef EMBEDDED_LIBRARY
   net.vio=0;
 #endif
-<<<<<<< HEAD
+  client_capabilities= 0;                       // minimalistic client
   net.last_error[0]=0;                          // If error on boot
   net.query_cache_query=0;                      // If error on boot
-=======
-  net.last_error[0]=0;				// If error on boot
-  client_capabilities= 0;                       // minimalistic client
->>>>>>> d6903c45
   ull=0;
   system_thread= cleanup_done= abort_on_warning= no_warnings_for_error= 0;
   peer_port= 0;					// For SHOW PROCESSLIST
