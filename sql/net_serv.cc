/* Copyright (C) 2000 MySQL AB

   This program is free software; you can redistribute it and/or modify
   it under the terms of the GNU General Public License as published by
   the Free Software Foundation; either version 2 of the License, or
   (at your option) any later version.

   This program is distributed in the hope that it will be useful,
   but WITHOUT ANY WARRANTY; without even the implied warranty of
   MERCHANTABILITY or FITNESS FOR A PARTICULAR PURPOSE.  See the
   GNU General Public License for more details.

   You should have received a copy of the GNU General Public License
   along with this program; if not, write to the Free Software
   Foundation, Inc., 59 Temple Place, Suite 330, Boston, MA  02111-1307  USA */

/*
  This file is the net layer API for the MySQL client/server protocol,
  which is a tightly coupled, proprietary protocol owned by MySQL AB.
  Any re-implementations of this protocol must also be under GPL
  unless one has got an license from MySQL AB stating otherwise.
*/

/*
  Write and read of logical packets to/from socket

  Writes are cached into net_buffer_length big packets.
  Read packets are reallocated dynamicly when reading big packets.
  Each logical packet has the following pre-info:
  3 byte length & 1 byte package-number.
*/

/*
  HFTODO this must be hidden if we don't want client capabilities in 
  embedded library
 */
#ifdef __WIN__
#include <winsock.h>
#endif
#include <my_global.h>
#include <mysql.h>
#include <mysql_embed.h>
#include <mysql_com.h>
#include <mysqld_error.h>
#include <my_sys.h>
#include <m_string.h>
#include <my_net.h>
#include <violite.h>
#include <signal.h>
#include <errno.h>

#ifdef EMBEDDED_LIBRARY

#undef net_flush

extern "C" {
my_bool	net_flush(NET *net);
}

#endif /*EMBEDDED_LIBRARY */


/*
  The following handles the differences when this is linked between the
  client and the server.

  This gives an error if a too big packet is found
  The server can change this with the -O switch, but because the client
  can't normally do this the client should have a bigger max_allowed_packet.
*/

#if defined(__WIN__) || !defined(MYSQL_SERVER)
  /* The following is because alarms doesn't work on windows. */
#define NO_ALARM
#endif
  
#ifndef NO_ALARM
#include "my_pthread.h"
void sql_print_error(const char *format,...);
#else
#define DONT_USE_THR_ALARM
#endif /* NO_ALARM */

#include "thr_alarm.h"

#ifdef MYSQL_SERVER
#define USE_QUERY_CACHE
extern uint test_flags;
extern void query_cache_insert(NET *net, const char *packet, ulong length);
extern ulong bytes_sent, bytes_received, net_big_packet_count;
extern pthread_mutex_t LOCK_bytes_sent , LOCK_bytes_received;
#else
#undef statistic_add
#undef statistic_increment
#define statistic_add(A,B,C)
#define statistic_increment(A,B)
#endif

#define TEST_BLOCKING		8
#define MAX_PACKET_LENGTH (256L*256L*256L-1)

static my_bool net_write_buff(NET *net,const char *packet,ulong len);


	/* Init with packet info */

my_bool my_net_init(NET *net, Vio* vio)
{
  DBUG_ENTER("my_net_init");
  my_net_local_init(net);			/* Set some limits */
  if (!(net->buff=(uchar*) my_malloc((uint32) net->max_packet+
				     NET_HEADER_SIZE + COMP_HEADER_SIZE,
				     MYF(MY_WME))))
    DBUG_RETURN(1);
  net->buff_end=net->buff+net->max_packet;
  net->vio = vio;
  net->no_send_ok = 0;
  net->error=0; net->return_errno=0; net->return_status=0;
  net->pkt_nr=net->compress_pkt_nr=0;
  net->write_pos=net->read_pos = net->buff;
  net->last_error[0]=0;
  net->compress=0; net->reading_or_writing=0;
  net->where_b = net->remain_in_buf=0;
  net->last_errno=0;
  net->query_cache_query=0;
  net->report_error= 0;

  if (vio != 0)					/* If real connection */
  {
    net->fd  = vio_fd(vio);			/* For perl DBI/DBD */
#if defined(MYSQL_SERVER) && !defined(___WIN__) && !defined(__EMX__) && !defined(OS2)
    if (!(test_flags & TEST_BLOCKING))
    {
      my_bool old_mode;
      vio_blocking(vio, FALSE, &old_mode);
    }
#endif
    vio_fastsend(vio);
  }
  DBUG_RETURN(0);
}


void net_end(NET *net)
{
  DBUG_ENTER("net_end");
  my_free((gptr) net->buff,MYF(MY_ALLOW_ZERO_PTR));
  net->buff=0;
  DBUG_VOID_RETURN;
}


/* Realloc the packet buffer */

my_bool net_realloc(NET *net, ulong length)
{
  uchar *buff;
  ulong pkt_length;
  DBUG_ENTER("net_realloc");
  DBUG_PRINT("enter",("length: %lu", length));

  if (length >= net->max_packet_size)
  {
    DBUG_PRINT("error",("Packet too large. Max sixe: %lu",
			net->max_packet_size));
    net->error= 1;
    net->report_error= 1;
    net->last_errno= ER_NET_PACKET_TOO_LARGE;
    DBUG_RETURN(1);
  }
  pkt_length = (length+IO_SIZE-1) & ~(IO_SIZE-1); 
  /*
    We must allocate some extra bytes for the end 0 and to be able to
    read big compressed blocks
  */
  if (!(buff=(uchar*) my_realloc((char*) net->buff, (uint32) pkt_length +
				 NET_HEADER_SIZE + COMP_HEADER_SIZE,
				 MYF(MY_WME))))
  {
    net->error= 1;
    net->report_error= 1;
#ifdef MYSQL_SERVER
    net->last_errno= ER_OUT_OF_RESOURCES;
#endif
    DBUG_RETURN(1);
  }
  net->buff=net->write_pos=buff;
  net->buff_end=buff+(net->max_packet=pkt_length);
  DBUG_RETURN(0);
}

	/* Remove unwanted characters from connection */

void net_clear(NET *net)
{
  DBUG_ENTER("net_clear");
#if !defined(EXTRA_DEBUG) && !defined(EMBEDDED_LIBRARY)
  {
    int count;					/* One may get 'unused' warn */
    my_bool old_mode;
    if (!vio_blocking(net->vio, FALSE, &old_mode))
    {
      while ((count = vio_read(net->vio, (char*) (net->buff),
			       (uint32) net->max_packet)) > 0)
	DBUG_PRINT("info",("skipped %d bytes from file: %s",
			   count, vio_description(net->vio)));
      vio_blocking(net->vio, TRUE, &old_mode);
    }
  }
#endif /* EXTRA_DEBUG */
  net->pkt_nr=net->compress_pkt_nr=0;		/* Ready for new command */
  net->write_pos=net->buff;
  DBUG_VOID_RETURN;
}

	/* Flush write_buffer if not empty. */

my_bool net_flush(NET *net)
{
  my_bool error= 0;
  DBUG_ENTER("net_flush");
  if (net->buff != net->write_pos)
  {
    error=test(net_real_write(net,(char*) net->buff,
			      (ulong) (net->write_pos - net->buff)));
    net->write_pos=net->buff;
  }
  /* Sync packet number if using compression */
  if (net->compress)
    net->pkt_nr=net->compress_pkt_nr;
  DBUG_RETURN(error);
}


/*****************************************************************************
** Write something to server/client buffer
*****************************************************************************/

/*
** Write a logical packet with packet header
** Format: Packet length (3 bytes), packet number(1 byte)
**         When compression is used a 3 byte compression length is added
** NOTE: If compression is used the original package is modified!
*/

my_bool
my_net_write(NET *net,const char *packet,ulong len)
{
  uchar buff[NET_HEADER_SIZE];
  /*
    Big packets are handled by splitting them in packets of MAX_PACKET_LENGTH
    length. The last packet is always a packet that is < MAX_PACKET_LENGTH.
    (The last packet may even have a length of 0)
  */
  while (len >= MAX_PACKET_LENGTH)
  {
    const ulong z_size = MAX_PACKET_LENGTH;
    int3store(buff, z_size);
    buff[3]= (uchar) net->pkt_nr++;
    if (net_write_buff(net, (char*) buff, NET_HEADER_SIZE) ||
	net_write_buff(net, packet, z_size))
      return 1;
    packet += z_size;
    len-=     z_size;
  }
  /* Write last packet */
  int3store(buff,len);
  buff[3]= (uchar) net->pkt_nr++;
  if (net_write_buff(net,(char*) buff,NET_HEADER_SIZE))
    return 1;
  DBUG_DUMP("packet_header",(char*) buff,NET_HEADER_SIZE);
  return test(net_write_buff(net,packet,len));
}

/*
  Send a command to the server.

  SYNOPSIS
    net_write_command()
    net			NET handler
    command		Command in MySQL server (enum enum_server_command)
    header		Header to write after command
    head_len		Length of header
    packet		Query or parameter to query
    len			Length of packet

  DESCRIPTION
    The reason for having both header and packet is so that libmysql
    can easy add a header to a special command (like prepared statements)
    without having to re-alloc the string.

    As the command is part of the first data packet, we have to do some data
    juggling to put the command in there, without having to create a new
    packet.
    This function will split big packets into sub-packets if needed.
    (Each sub packet can only be 2^24 bytes)

  RETURN VALUES
    0	ok
    1	error
*/

my_bool
net_write_command(NET *net,uchar command,
		  const char *header, ulong head_len,
		  const char *packet, ulong len)
{
  ulong length=len+1+head_len;			/* 1 extra byte for command */
  uchar buff[NET_HEADER_SIZE+1];
  uint header_size=NET_HEADER_SIZE+1;
  DBUG_ENTER("net_write_command");
  DBUG_PRINT("enter",("length: %lu", len));

  buff[4]=command;				/* For first packet */

  if (length >= MAX_PACKET_LENGTH)
  {
    /* Take into account that we have the command in the first header */
    len= MAX_PACKET_LENGTH - 1 - head_len;
    do
    {
      int3store(buff, MAX_PACKET_LENGTH);
      buff[3]= (uchar) net->pkt_nr++;
      if (net_write_buff(net,(char*) buff, header_size) ||
	  net_write_buff(net, header, head_len) ||
	  net_write_buff(net, packet, len))
	DBUG_RETURN(1);
      packet+= len;
      length-= MAX_PACKET_LENGTH;
      len= MAX_PACKET_LENGTH;
      head_len= 0;
      header_size= NET_HEADER_SIZE;
    } while (length >= MAX_PACKET_LENGTH);
    len=length;					/* Data left to be written */
  }
  int3store(buff,length);
  buff[3]= (uchar) net->pkt_nr++;
  DBUG_RETURN(test(net_write_buff(net, (char*) buff, header_size) ||
	      (head_len && net_write_buff(net, (char*) header, head_len)) ||
	      net_write_buff(net, packet, len) || net_flush(net)));
}

/*
  Caching the data in a local buffer before sending it.

  SYNOPSIS
    net_write_buff()
    net		Network handler
    packet	Packet to send
    len		Length of packet

  DESCRIPTION
    Fill up net->buffer and send it to the client when full.

    If the rest of the to-be-sent-packet is bigger than buffer,
    send it in one big block (to avoid copying to internal buffer).
    If not, copy the rest of the data to the buffer and return without
    sending data.

  NOTES
    The cached buffer can be sent as it is with 'net_flush()'.

    In this code we have to be careful to not send a packet longer than
    MAX_PACKET_LENGTH to net_real_write() if we are using the compressed protocol
    as we store the length of the compressed packet in 3 bytes.

  RETURN
  0	ok
  1
*/

static my_bool
net_write_buff(NET *net,const char *packet,ulong len)
{
  ulong left_length;
  if (net->compress && net->max_packet > MAX_PACKET_LENGTH)
    left_length= MAX_PACKET_LENGTH - (net->write_pos - net->buff);
  else
    left_length= (ulong) (net->buff_end - net->write_pos);

  if (len > left_length)
  {
    if (net->write_pos != net->buff)
    {
      /* Fill up already used packet and write it */
      memcpy((char*) net->write_pos,packet,left_length);
      if (net_real_write(net,(char*) net->buff, 
			 (ulong) (net->write_pos - net->buff) + left_length))
	return 1;
      net->write_pos= net->buff;
      packet+= left_length;
      len-= left_length;
    }
    if (net->compress)
    {
      /*
	We can't have bigger packets than 16M with compression
	Because the uncompressed length is stored in 3 bytes
      */
      left_length= MAX_PACKET_LENGTH;
      while (len > left_length)
      {
	if (net_real_write(net, packet, left_length))
	  return 1;
	packet+= left_length;
	len-= left_length;
      }
    }
    if (len > net->max_packet)
      return net_real_write(net, packet, len) ? 1 : 0;
    /* Send out rest of the blocks as full sized blocks */
  }
  memcpy((char*) net->write_pos,packet,len);
  net->write_pos+= len;
  return 0;
}


/*
  Read and write one packet using timeouts.
  If needed, the packet is compressed before sending.
*/

int
net_real_write(NET *net,const char *packet,ulong len)
{
  long int length;
  char *pos,*end;
  thr_alarm_t alarmed;
#ifndef NO_ALARM
  ALARM alarm_buff;
#endif
  uint retry_count=0;
  my_bool net_blocking = vio_is_blocking(net->vio);
  DBUG_ENTER("net_real_write");

#if defined(MYSQL_SERVER) && defined(HAVE_QUERY_CACHE)
  if (net->query_cache_query != 0)
    query_cache_insert(net, packet, len);
#endif

  if (net->error == 2)
    DBUG_RETURN(-1);				/* socket can't be used */

  net->reading_or_writing=2;
#ifdef HAVE_COMPRESS
  if (net->compress)
  {
    ulong complen;
    uchar *b;
    uint header_length=NET_HEADER_SIZE+COMP_HEADER_SIZE;
    if (!(b=(uchar*) my_malloc((uint32) len + NET_HEADER_SIZE +
			       COMP_HEADER_SIZE, MYF(MY_WME))))
    {
#ifdef MYSQL_SERVER
      net->last_errno= ER_OUT_OF_RESOURCES;
      net->error= 2;
      //TODO is it needed to set this variable if we have no socket
      net->report_error= 1;
#endif
      net->reading_or_writing= 0;
      DBUG_RETURN(1);
    }
    memcpy(b+header_length,packet,len);

    if (my_compress((byte*) b+header_length,&len,&complen))
      complen=0;
    int3store(&b[NET_HEADER_SIZE],complen);
    int3store(b,len);
    b[3]=(uchar) (net->compress_pkt_nr++);
    len+= header_length;
    packet= (char*) b;
  }
#endif /* HAVE_COMPRESS */

  /* DBUG_DUMP("net",packet,len); */
#ifndef NO_ALARM
  thr_alarm_init(&alarmed);
  if (net_blocking)
    thr_alarm(&alarmed,(uint) net->write_timeout,&alarm_buff);
#else
  alarmed=0;
#endif /* NO_ALARM */

  pos=(char*) packet; end=pos+len;
  while (pos != end)
  {
    if ((long) (length=vio_write(net->vio,pos,(uint32) (end-pos))) <= 0)
    {
      my_bool interrupted = vio_should_retry(net->vio);
#if (!defined(__WIN__) && !defined(__EMX__) && !defined(OS2))
      if ((interrupted || length==0) && !thr_alarm_in_use(&alarmed))
      {
        if (!thr_alarm(&alarmed,(uint) net->write_timeout,&alarm_buff))
        {                                       /* Always true for client */
	  my_bool old_mode;
	  while (vio_blocking(net->vio, TRUE, &old_mode) < 0)
	  {
	    if (vio_should_retry(net->vio) && retry_count++ < net->retry_count)
	      continue;
#ifdef EXTRA_DEBUG
	    fprintf(stderr,
		    "%s: my_net_write: fcntl returned error %d, aborting thread\n",
		    my_progname,vio_errno(net->vio));
#endif /* EXTRA_DEBUG */
#ifdef MYSQL_SERVER	    
	    net->last_errno= ER_NET_ERROR_ON_WRITE;
#endif
	    net->error= 2;                     /* Close socket */
            net->report_error= 1;
	    goto end;
	  }
	  retry_count=0;
	  continue;
	}
      }
      else
#endif /* (!defined(__WIN__) && !defined(__EMX__)) */
	if (thr_alarm_in_use(&alarmed) && !thr_got_alarm(&alarmed) &&
	    interrupted)
      {
	if (retry_count++ < net->retry_count)
	    continue;
#ifdef EXTRA_DEBUG
	  fprintf(stderr, "%s: write looped, aborting thread\n",
		  my_progname);
#endif /* EXTRA_DEBUG */
      }
#if defined(THREAD_SAFE_CLIENT) && !defined(MYSQL_SERVER)
      if (vio_errno(net->vio) == SOCKET_EINTR)
      {
	DBUG_PRINT("warning",("Interrupted write. Retrying..."));
	continue;
      }
#endif /* defined(THREAD_SAFE_CLIENT) && !defined(MYSQL_SERVER) */
      net->error= 2;				/* Close socket */
      net->report_error= 1;
#ifdef MYSQL_SERVER
      net->last_errno= (interrupted ? ER_NET_WRITE_INTERRUPTED :
			ER_NET_ERROR_ON_WRITE);
#endif /* MYSQL_SERVER */
      break;
    }
    pos+=length;
    statistic_add(bytes_sent,length,&LOCK_bytes_sent);
  }
#ifndef __WIN__
 end:
#endif
#ifdef HAVE_COMPRESS
  if (net->compress)
    my_free((char*) packet,MYF(0));
#endif
  if (thr_alarm_in_use(&alarmed))
  {
    my_bool old_mode;
    thr_end_alarm(&alarmed);
    vio_blocking(net->vio, net_blocking, &old_mode);
  }
  net->reading_or_writing=0;
  DBUG_RETURN(((int) (pos != end)));
}


/*****************************************************************************
** Read something from server/clinet
*****************************************************************************/

#ifndef NO_ALARM

static my_bool net_safe_read(NET *net, char *buff, uint32 length,
			     thr_alarm_t *alarmed)
{
  uint retry_count=0;
  while (length > 0)
  {
    int tmp;
    if ((tmp=vio_read(net->vio,(char*) net->buff, length)) <= 0)
    {
      my_bool interrupted = vio_should_retry(net->vio);
      if (!thr_got_alarm(alarmed) && interrupted)
      {					/* Probably in MIT threads */
	if (retry_count++ < net->retry_count)
	  continue;
      }
      return 1;
    }
    length-= tmp;
  }
  return 0;
}

/*
  Help function to clear the commuication buffer when we get a too big packet.

  SYNOPSIS
    my_net_skip_rest()
    net		Communication handle
    remain	Bytes to read
    alarmed	Parameter for thr_alarm()
    alarm_buff	Parameter for thr_alarm()

  RETURN VALUES
   0	Was able to read the whole packet
   1	Got mailformed packet from client
*/

static my_bool my_net_skip_rest(NET *net, uint32 remain, thr_alarm_t *alarmed,
				ALARM *alarm_buff)
{
  uint32 old=remain;
  DBUG_ENTER("my_net_skip_rest");
  DBUG_PRINT("enter",("bytes_to_skip: %u", (uint) remain));

  /* The following is good for debugging */
  statistic_increment(net_big_packet_count,&LOCK_bytes_received);

  if (!thr_alarm_in_use(alarmed))
  {
    my_bool old_mode;
    if (thr_alarm(alarmed,net->read_timeout, alarm_buff) ||
	vio_blocking(net->vio, TRUE, &old_mode) < 0)
      DBUG_RETURN(1);				/* Can't setup, abort */
  }
  for (;;)
  {
    while (remain > 0)
    {
      uint length= min(remain, net->max_packet);
      if (net_safe_read(net, (char*) net->buff, length, alarmed))
	DBUG_RETURN(1);
      statistic_add(bytes_received, length, &LOCK_bytes_received);
      remain -= (uint32) length;
    }
    if (old != MAX_PACKET_LENGTH)
      break;
    if (net_safe_read(net, (char*) net->buff, NET_HEADER_SIZE, alarmed))
      DBUG_RETURN(1);
    old=remain= uint3korr(net->buff);
    net->pkt_nr++;
  }
  DBUG_RETURN(0);
}
#endif /* NO_ALARM */


/*
  Reads one packet to net->buff + net->where_b
  Returns length of packet.  Long packets are handled by my_net_read().
  This function reallocates the net->buff buffer if necessary.
*/

static ulong
my_real_read(NET *net, ulong *complen)
{
  uchar *pos;
  long length;
  uint i,retry_count=0;
  ulong len=packet_error;
  thr_alarm_t alarmed;
#ifndef NO_ALARM
  ALARM alarm_buff;
#endif
  my_bool net_blocking=vio_is_blocking(net->vio);
  uint32 remain= (net->compress ? NET_HEADER_SIZE+COMP_HEADER_SIZE :
		  NET_HEADER_SIZE);
  *complen = 0;

  net->reading_or_writing=1;
  thr_alarm_init(&alarmed);
#ifndef NO_ALARM
  if (net_blocking)
    thr_alarm(&alarmed,net->read_timeout,&alarm_buff);
#endif /* NO_ALARM */

    pos = net->buff + net->where_b;		/* net->packet -4 */
    for (i=0 ; i < 2 ; i++)
    {
      while (remain > 0)
      {
	/* First read is done with non blocking mode */
        if ((int) (length=vio_read(net->vio,(char*) pos,remain)) <= 0L)
        {
          my_bool interrupted = vio_should_retry(net->vio);

	  DBUG_PRINT("info",("vio_read returned %d,  errno: %d",
			     length, vio_errno(net->vio)));
#if (!defined(__WIN__) && !defined(__EMX__) && !defined(OS2)) || defined(MYSQL_SERVER)
	  /*
	    We got an error that there was no data on the socket. We now set up
	    an alarm to not 'read forever', change the socket to non blocking
	    mode and try again
	  */
	  if ((interrupted || length == 0) && !thr_alarm_in_use(&alarmed))
	  {
	    if (!thr_alarm(&alarmed,net->read_timeout,&alarm_buff)) /* Don't wait too long */
	    {
	      my_bool old_mode;
	      while (vio_blocking(net->vio, TRUE, &old_mode) < 0)
	      {
		if (vio_should_retry(net->vio) &&
		    retry_count++ < net->retry_count)
		  continue;
		DBUG_PRINT("error",
			   ("fcntl returned error %d, aborting thread",
			    vio_errno(net->vio)));
#ifdef EXTRA_DEBUG
		fprintf(stderr,
			"%s: read: fcntl returned error %d, aborting thread\n",
			my_progname,vio_errno(net->vio));
#endif /* EXTRA_DEBUG */
		len= packet_error;
		net->error= 2;                 /* Close socket */
	        net->report_error= 1;
#ifdef MYSQL_SERVER
		net->last_errno= ER_NET_FCNTL_ERROR;
#endif
		goto end;
	      }
	      retry_count=0;
	      continue;
	    }
	  }
#endif /* (!defined(__WIN__) && !defined(__EMX__)) || defined(MYSQL_SERVER) */
	  if (thr_alarm_in_use(&alarmed) && !thr_got_alarm(&alarmed) &&
	      interrupted)
	  {					/* Probably in MIT threads */
	    if (retry_count++ < net->retry_count)
	      continue;
#ifdef EXTRA_DEBUG
	    fprintf(stderr, "%s: read looped with error %d, aborting thread\n",
		    my_progname,vio_errno(net->vio));
#endif /* EXTRA_DEBUG */
	  }
#if defined(THREAD_SAFE_CLIENT) && !defined(MYSQL_SERVER)
	  if (vio_should_retry(net->vio))
	  {
	    DBUG_PRINT("warning",("Interrupted read. Retrying..."));
	    continue;
	  }
#endif
	  DBUG_PRINT("error",("Couldn't read packet: remain: %u  errno: %d  length: %ld",
			      remain, vio_errno(net->vio), length));
	  len= packet_error;
	  net->error= 2;				/* Close socket */
	  net->report_error= 1;
#ifdef MYSQL_SERVER
	  net->last_errno= (interrupted ? ER_NET_READ_INTERRUPTED :
			    ER_NET_READ_ERROR);
#endif
	  goto end;
	}
	remain -= (uint32) length;
	pos+= (ulong) length;
	statistic_add(bytes_received,(ulong) length,&LOCK_bytes_received);
      }
      if (i == 0)
      {					/* First parts is packet length */
	ulong helping;
	if (net->buff[net->where_b + 3] != (uchar) net->pkt_nr)
	{
	  if (net->buff[net->where_b] != (uchar) 255)
	  {
	    DBUG_PRINT("error",
		       ("Packets out of order (Found: %d, expected %u)",
			(int) net->buff[net->where_b + 3],
			net->pkt_nr));
	    DBUG_DUMP("packet_header",(char*) net->buff+net->where_b, 4);
#ifdef EXTRA_DEBUG
	    fprintf(stderr,"Packets out of order (Found: %d, expected %d)\n",
		    (int) net->buff[net->where_b + 3],
		    (uint) (uchar) net->pkt_nr);
#endif
	  }
	  len= packet_error;
	  net->report_error= 1;
#ifdef MYSQL_SERVER
	  net->last_errno=ER_NET_PACKETS_OUT_OF_ORDER;
#endif
	  goto end;
	}
	net->compress_pkt_nr= ++net->pkt_nr;
#ifdef HAVE_COMPRESS
	if (net->compress)
	{
	  /*
	    If the packet is compressed then complen > 0 and contains the
	    number of bytes in the uncompressed packet
	  */
	  *complen=uint3korr(&(net->buff[net->where_b + NET_HEADER_SIZE]));
	}
#endif

	len=uint3korr(net->buff+net->where_b);
	if (!len)				/* End of big multi-packet */
	  goto end;
	helping = max(len,*complen) + net->where_b;
	/* The necessary size of net->buff */
	if (helping >= net->max_packet)
	{
	  if (net_realloc(net,helping))
	  {
#if defined(MYSQL_SERVER) && !defined(NO_ALARM)
	    if (!net->compress &&
		!my_net_skip_rest(net, (uint32) len, &alarmed, &alarm_buff))
	      net->error= 3;		/* Successfully skiped packet */
#endif
	    len= packet_error;          /* Return error and close connection */
	    goto end;
	  }
	}
	pos=net->buff + net->where_b;
	remain = (uint32) len;
      }
    }

end:
  if (thr_alarm_in_use(&alarmed))
  {
    my_bool old_mode;
    thr_end_alarm(&alarmed);
    vio_blocking(net->vio, net_blocking, &old_mode);
  }
  net->reading_or_writing=0;
  return(len);
}


/*
  Read a packet from the client/server and return it without the internal
  package header.
  If the packet is the first packet of a multi-packet packet
  (which is indicated by the length of the packet = 0xffffff) then
  all sub packets are read and concatenated.
  If the packet was compressed, its uncompressed and the length of the
  uncompressed packet is returned.

  The function returns the length of the found packet or packet_error.
  net->read_pos points to the read data.
*/

ulong
my_net_read(NET *net)
{
  ulong len,complen;

#ifdef HAVE_COMPRESS
  if (!net->compress)
  {
#endif
    len = my_real_read(net,&complen);
    if (len == MAX_PACKET_LENGTH)
    {
      /* First packet of a multi-packet.  Concatenate the packets */
      ulong save_pos = net->where_b;
      ulong total_length=0;
      do
      {
	net->where_b += len;
	total_length += len;
	len = my_real_read(net,&complen);
      } while (len == MAX_PACKET_LENGTH);
      if (len != packet_error)
	len+= total_length;
      net->where_b = save_pos;
    }
    net->read_pos = net->buff + net->where_b;
    if (len != packet_error)
      net->read_pos[len]=0;		/* Safeguard for mysql_use_result */
    return len;
#ifdef HAVE_COMPRESS
  }
  else
  {
    /* We are using the compressed protocol */

    ulong buf_length=       net->buf_length;
    ulong start_of_packet=  net->buf_length - net->remain_in_buf;
    ulong first_packet_offset=start_of_packet;
    uint read_length, multi_byte_packet=0;

    if (net->remain_in_buf)
    {
      /* Restore the character that was overwritten by the end 0 */
      net->buff[start_of_packet]=net->save_char;
    }
    else
    {
      /* reuse buffer, as there is nothing in it that we need */
      buf_length=start_of_packet=first_packet_offset=0;
    }
    for (;;)
    {
      ulong packet_len;

      if (buf_length - start_of_packet >= NET_HEADER_SIZE)
      {
	read_length = uint3korr(net->buff+start_of_packet);
	if (!read_length)
	{ 
	  /* End of multi-byte packet */
	  start_of_packet += NET_HEADER_SIZE;
	  break;
	}
	if (read_length + NET_HEADER_SIZE <= buf_length - start_of_packet)
	{
	  if (multi_byte_packet)
	  {
	    /* Remove packet header for second packet */
	    memmove(net->buff + first_packet_offset + start_of_packet,
		    net->buff + first_packet_offset + start_of_packet +
		    NET_HEADER_SIZE,
		    buf_length - start_of_packet);
	    start_of_packet += read_length;
	    buf_length -= NET_HEADER_SIZE;
	  }
	  else
	    start_of_packet+= read_length + NET_HEADER_SIZE;

	  if (read_length != MAX_PACKET_LENGTH)	/* last package */
	  {
	    multi_byte_packet= 0;		/* No last zero len packet */
	    break;
	  }
	  multi_byte_packet= NET_HEADER_SIZE;
	  /* Move data down to read next data packet after current one */
	  if (first_packet_offset)
	  {
	    memmove(net->buff,net->buff+first_packet_offset,
		    buf_length-first_packet_offset);
	    buf_length-=first_packet_offset;
	    start_of_packet -= first_packet_offset;
	    first_packet_offset=0;
	  }
	  continue;
	}
      }
      /* Move data down to read next data packet after current one */
      if (first_packet_offset)
      {
	memmove(net->buff,net->buff+first_packet_offset,
		buf_length-first_packet_offset);
	buf_length-=first_packet_offset;
	start_of_packet -= first_packet_offset;
	first_packet_offset=0;
      }

      net->where_b=buf_length;
      if ((packet_len = my_real_read(net,&complen)) == packet_error)
	return packet_error;
      if (my_uncompress((byte*) net->buff + net->where_b, &packet_len,
			&complen))
      {
	net->error= 2;			/* caller will close socket */
	net->report_error= 1;
#ifdef MYSQL_SERVER
	net->last_errno=ER_NET_UNCOMPRESS_ERROR;
#endif
	return packet_error;
      }
      buf_length+=packet_len;
    }

    net->read_pos=      net->buff+ first_packet_offset + NET_HEADER_SIZE;
    net->buf_length=    buf_length;
    net->remain_in_buf= (ulong) (buf_length - start_of_packet);
    len = ((ulong) (start_of_packet - first_packet_offset) - NET_HEADER_SIZE -
           multi_byte_packet);
    net->save_char= net->read_pos[len];	/* Must be saved */
    net->read_pos[len]=0;		/* Safeguard for mysql_use_result */
  }
#endif /* HAVE_COMPRESS */
  return len;
}

<<<<<<< HEAD
#endif /* #ifndef EMBEDDED_LIBRARY */
=======
>>>>>>> 1b1a126a
<|MERGE_RESOLUTION|>--- conflicted
+++ resolved
@@ -972,8 +972,3 @@
 #endif /* HAVE_COMPRESS */
   return len;
 }
-
-<<<<<<< HEAD
-#endif /* #ifndef EMBEDDED_LIBRARY */
-=======
->>>>>>> 1b1a126a
