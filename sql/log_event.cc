/* Copyright (C) 2000-2004 MySQL AB
   
   This program is free software; you can redistribute it and/or modify
   it under the terms of the GNU General Public License as published by
   the Free Software Foundation; either version 2 of the License, or
   (at your option) any later version.
   
   This program is distributed in the hope that it will be useful,
   but WITHOUT ANY WARRANTY; without even the implied warranty of
   MERCHANTABILITY or FITNESS FOR A PARTICULAR PURPOSE.  See the
   GNU General Public License for more details.
   
   You should have received a copy of the GNU General Public License
   along with this program; if not, write to the Free Software
   Foundation, Inc., 59 Temple Place, Suite 330, Boston, MA  02111-1307  USA */


#ifndef MYSQL_CLIENT
#ifdef __GNUC__
#pragma implementation				// gcc: Class implementation
#endif
#include  "mysql_priv.h"
#include "slave.h"
#include <my_dir.h>
#endif /* MYSQL_CLIENT */

#define log_cs	&my_charset_latin1

/*
  pretty_print_str()
*/

#ifdef MYSQL_CLIENT
static void pretty_print_str(FILE* file, char* str, int len)
{
  char* end = str + len;
  fputc('\'', file);
  while (str < end)
  {
    char c;
    switch ((c=*str++)) {
    case '\n': fprintf(file, "\\n"); break;
    case '\r': fprintf(file, "\\r"); break;
    case '\\': fprintf(file, "\\\\"); break;
    case '\b': fprintf(file, "\\b"); break;
    case '\t': fprintf(file, "\\t"); break;
    case '\'': fprintf(file, "\\'"); break;
    case 0   : fprintf(file, "\\0"); break;
    default:
      fputc(c, file);
      break;
    }
  }
  fputc('\'', file);
}
#endif /* MYSQL_CLIENT */


#if defined(HAVE_REPLICATION) && !defined(MYSQL_CLIENT)

static void clear_all_errors(THD *thd, struct st_relay_log_info *rli)
{
  thd->query_error = 0;
  thd->clear_error();
  *rli->last_slave_error = 0;
  rli->last_slave_errno = 0;
}


/*
  Ignore error code specified on command line
*/

inline int ignored_error_code(int err_code)
{
  return ((err_code == ER_SLAVE_IGNORED_TABLE) ||
          (use_slave_mask && bitmap_is_set(&slave_error_mask, err_code)));
}
#endif


/*
  pretty_print_str()
*/

#if defined(HAVE_REPLICATION) && !defined(MYSQL_CLIENT)
static char *pretty_print_str(char *packet, char *str, int len)
{
  char *end= str + len;
  char *pos= packet;
  *pos++= '\'';
  while (str < end)
  {
    char c;
    switch ((c=*str++)) {
    case '\n': *pos++= '\\'; *pos++= 'n'; break;
    case '\r': *pos++= '\\'; *pos++= 'r'; break;
    case '\\': *pos++= '\\'; *pos++= '\\'; break;
    case '\b': *pos++= '\\'; *pos++= 'b'; break;
    case '\t': *pos++= '\\'; *pos++= 't'; break;
    case '\'': *pos++= '\\'; *pos++= '\''; break;
    case 0   : *pos++= '\\'; *pos++= '0'; break;
    default:
      *pos++= c;
      break;
    }
  }
  *pos++= '\'';
  return pos;
}
#endif /* !MYSQL_CLIENT */


/*
  slave_load_file_stem()
*/

#if defined(HAVE_REPLICATION) && !defined(MYSQL_CLIENT)
static inline char* slave_load_file_stem(char*buf, uint file_id,
					 int event_server_id)
{
  fn_format(buf,"SQL_LOAD-",slave_load_tmpdir, "", MY_UNPACK_FILENAME);
  buf = strend(buf);
  buf = int10_to_str(::server_id, buf, 10);
  *buf++ = '-';
  buf = int10_to_str(event_server_id, buf, 10);
  *buf++ = '-';
  return int10_to_str(file_id, buf, 10);
}
#endif


/*
  Delete all temporary files used for SQL_LOAD.

  SYNOPSIS
    cleanup_load_tmpdir()
*/

#if defined(HAVE_REPLICATION) && !defined(MYSQL_CLIENT)
static void cleanup_load_tmpdir()
{
  MY_DIR *dirp;
  FILEINFO *file;
  uint i;
  char fname[FN_REFLEN], prefbuf[31], *p;

  if (!(dirp=my_dir(slave_load_tmpdir,MYF(MY_WME))))
    return;

  /* 
     When we are deleting temporary files, we should only remove
     the files associated with the server id of our server.
     We don't use event_server_id here because since we've disabled
     direct binlogging of Create_file/Append_file/Exec_load events
     we cannot meet Start_log event in the middle of events from one 
     LOAD DATA.
  */
  p= strmake(prefbuf,"SQL_LOAD-",9);
  p= int10_to_str(::server_id, p, 10);
  *(p++)= '-';
  *p= 0;

  for (i=0 ; i < (uint)dirp->number_off_files; i++)
  {
    file=dirp->dir_entry+i;
    if (is_prefix(file->name, prefbuf))
    {
      fn_format(fname,file->name,slave_load_tmpdir,"",MY_UNPACK_FILENAME);
      my_delete(fname, MYF(0));
    }
  }

  my_dirend(dirp);
}
#endif


/*
  write_str()
*/

static bool write_str(IO_CACHE *file, char *str, byte length)
{
  return (my_b_safe_write(file, &length, 1) ||
	  my_b_safe_write(file, (byte*) str, (int) length));
}


/*
  read_str()
*/

static inline int read_str(char * &buf, char *buf_end, char * &str,
			   uint8 &len)
{
  if (buf + (uint) (uchar) *buf >= buf_end)
    return 1;
  len = (uint8) *buf;
  str= buf+1;
  buf+= (uint) len+1;
  return 0;
}

/*
  Transforms a string into "" or its expression in 0x... form.
*/
static char *str_to_hex(char *to, char *from, uint len)
{
  char *p= to;
  if (len)
  {
    p= strmov(p, "0x");
    for (uint i= 0; i < len; i++, p+= 2)
    {
      /* val[i] is char. Casting to uchar helps greatly if val[i] < 0 */
      uint tmp= (uint) (uchar) from[i];
      p[0]= _dig_vec_upper[tmp >> 4];
      p[1]= _dig_vec_upper[tmp & 15];
    }
    *p= 0;
  }
  else
    p= strmov(p, "\"\"");
  return p; // pointer to end 0 of 'to'
}


/**************************************************************************
	Log_event methods
**************************************************************************/

/*
  Log_event::get_type_str()
*/

const char* Log_event::get_type_str()
{
  switch(get_type_code()) {
  case START_EVENT:  return "Start";
  case STOP_EVENT:   return "Stop";
  case QUERY_EVENT:  return "Query";
  case ROTATE_EVENT: return "Rotate";
  case INTVAR_EVENT: return "Intvar";
  case LOAD_EVENT:   return "Load";
  case NEW_LOAD_EVENT:   return "New_load";
  case SLAVE_EVENT:  return "Slave";
  case CREATE_FILE_EVENT: return "Create_file";
  case APPEND_BLOCK_EVENT: return "Append_block";
  case DELETE_FILE_EVENT: return "Delete_file";
  case EXEC_LOAD_EVENT: return "Exec_load";
  case RAND_EVENT: return "RAND";
  case USER_VAR_EVENT: return "User var";
  default: return "Unknown";				/* impossible */ 
  }
}


/*
  Log_event::Log_event()
*/

#ifndef MYSQL_CLIENT
Log_event::Log_event(THD* thd_arg, uint16 flags_arg, bool using_trans)
  :log_pos(0), temp_buf(0), exec_time(0), cached_event_len(0),
   flags(flags_arg), thd(thd_arg)
{
  server_id=	thd->server_id;
  when=		thd->start_time;
  cache_stmt=	(using_trans &&
		 (thd->options & (OPTION_NOT_AUTOCOMMIT | OPTION_BEGIN)));
}


/*
  This minimal constructor is for when you are not even sure that there is a
  valid THD. For example in the server when we are shutting down or flushing
  logs after receiving a SIGHUP (then we must write a Rotate to the binlog but
  we have no THD, so we need this minimal constructor).
*/

Log_event::Log_event()
  :temp_buf(0), exec_time(0), cached_event_len(0), flags(0), cache_stmt(0),
   thd(0)
{
  server_id=	::server_id;
  when=		time(NULL);
  log_pos=	0;
}
#endif /* !MYSQL_CLIENT */


/*
  Log_event::Log_event()
*/

Log_event::Log_event(const char* buf, bool old_format)
  :temp_buf(0), cached_event_len(0), cache_stmt(0)
{
  when = uint4korr(buf);
  server_id = uint4korr(buf + SERVER_ID_OFFSET);
  if (old_format)
  {
    log_pos=0;
    flags=0;
  }
  else
  {
    log_pos = uint4korr(buf + LOG_POS_OFFSET);
    flags = uint2korr(buf + FLAGS_OFFSET);
  }
#ifndef MYSQL_CLIENT
  thd = 0;
#endif  
}

#ifndef MYSQL_CLIENT
#ifdef HAVE_REPLICATION

/*
  Log_event::exec_event()
*/

int Log_event::exec_event(struct st_relay_log_info* rli)
{
  DBUG_ENTER("Log_event::exec_event");

  /*
    rli is null when (as far as I (Guilhem) know)
    the caller is
    Load_log_event::exec_event *and* that one is called from
    Execute_load_log_event::exec_event. 
    In this case, we don't do anything here ;
    Execute_load_log_event::exec_event will call Log_event::exec_event
    again later with the proper rli.
    Strictly speaking, if we were sure that rli is null
    only in the case discussed above, 'if (rli)' is useless here.
    But as we are not 100% sure, keep it for now.
  */
  if (rli)  
  {
    /*
      If in a transaction, and if the slave supports transactions,
      just inc_event_relay_log_pos(). We only have to check for OPTION_BEGIN
      (not OPTION_NOT_AUTOCOMMIT) as transactions are logged
      with BEGIN/COMMIT, not with SET AUTOCOMMIT= .
      
      CAUTION: opt_using_transactions means
      innodb || bdb ; suppose the master supports InnoDB and BDB, 
      but the slave supports only BDB, problems
      will arise: 
      - suppose an InnoDB table is created on the master,
      - then it will be MyISAM on the slave
      - but as opt_using_transactions is true, the slave will believe he is
      transactional with the MyISAM table. And problems will come when one
      does START SLAVE; STOP SLAVE; START SLAVE; (the slave will resume at
      BEGIN whereas there has not been any rollback). This is the problem of
      using opt_using_transactions instead of a finer
      "does the slave support _the_transactional_handler_used_on_the_master_".
      
      More generally, we'll have problems when a query mixes a transactional
      handler and MyISAM and STOP SLAVE is issued in the middle of the
      "transaction". START SLAVE will resume at BEGIN while the MyISAM table
      has already been updated.
    */
    if ((thd->options & OPTION_BEGIN) && opt_using_transactions)
      rli->inc_event_relay_log_pos(get_event_len());
    else
    {
      rli->inc_group_relay_log_pos(get_event_len(),log_pos);
      flush_relay_log_info(rli);
      /* 
         Note that Rotate_log_event::exec_event() does not call this function,
         so there is no chance that a fake rotate event resets
         last_master_timestamp.
      */
      rli->last_master_timestamp= when;
    }
  }
  DBUG_RETURN(0);
}


/*
  Log_event::pack_info()
*/

void Log_event::pack_info(Protocol *protocol)
{
  protocol->store("", &my_charset_bin);
}


/*
  Log_event::net_send()

  Only called by SHOW BINLOG EVENTS
*/

int Log_event::net_send(Protocol *protocol, const char* log_name, my_off_t pos)
{
  const char *p= strrchr(log_name, FN_LIBCHAR);
  const char *event_type;
  if (p)
    log_name = p + 1;
  
  protocol->prepare_for_resend();
  protocol->store(log_name, &my_charset_bin);
  protocol->store((ulonglong) pos);
  event_type = get_type_str();
  protocol->store(event_type, strlen(event_type), &my_charset_bin);
  protocol->store((uint32) server_id);
  protocol->store((ulonglong) log_pos);
  pack_info(protocol);
  return protocol->write();
}
#endif /* HAVE_REPLICATION */


/*
  Log_event::init_show_field_list()
*/

void Log_event::init_show_field_list(List<Item>* field_list)
{
  field_list->push_back(new Item_empty_string("Log_name", 20));
  field_list->push_back(new Item_return_int("Pos", 11,
					    MYSQL_TYPE_LONGLONG));
  field_list->push_back(new Item_empty_string("Event_type", 20));
  field_list->push_back(new Item_return_int("Server_id", 10,
					    MYSQL_TYPE_LONG));
  field_list->push_back(new Item_return_int("Orig_log_pos", 11,
					    MYSQL_TYPE_LONGLONG));
  field_list->push_back(new Item_empty_string("Info", 20));
}

#endif /* !MYSQL_CLIENT */

/*
  Log_event::write()
*/

int Log_event::write(IO_CACHE* file)
{
  return (write_header(file) || write_data(file)) ? -1 : 0;
}


/*
  Log_event::write_header()
*/

int Log_event::write_header(IO_CACHE* file)
{
  char buf[LOG_EVENT_HEADER_LEN];
  char* pos = buf;
  int4store(pos, (ulong) when); // timestamp
  pos += 4;
  *pos++ = get_type_code(); // event type code
  int4store(pos, server_id);
  pos += 4;
  long tmp=get_data_size() + LOG_EVENT_HEADER_LEN;
  int4store(pos, tmp);
  pos += 4;
  int4store(pos, log_pos);
  pos += 4;
  int2store(pos, flags);
  pos += 2;
  return (my_b_safe_write(file, (byte*) buf, (uint) (pos - buf)));
}


/*
  Log_event::read_log_event()
*/

#ifndef MYSQL_CLIENT
int Log_event::read_log_event(IO_CACHE* file, String* packet,
			      pthread_mutex_t* log_lock)
{
  ulong data_len;
  int result=0;
  char buf[LOG_EVENT_HEADER_LEN];
  DBUG_ENTER("read_log_event");

  if (log_lock)
    pthread_mutex_lock(log_lock);
  if (my_b_read(file, (byte*) buf, sizeof(buf)))
  {
    /*
      If the read hits eof, we must report it as eof so the caller
      will know it can go into cond_wait to be woken up on the next
      update to the log.
    */
    DBUG_PRINT("error",("file->error: %d", file->error));
    if (!file->error)
      result= LOG_READ_EOF;
    else
      result= (file->error > 0 ? LOG_READ_TRUNC : LOG_READ_IO);
    goto end;
  }
  data_len= uint4korr(buf + EVENT_LEN_OFFSET);
  if (data_len < LOG_EVENT_HEADER_LEN ||
      data_len > current_thd->variables.max_allowed_packet)
  {
    DBUG_PRINT("error",("data_len: %ld", data_len));
    result= ((data_len < LOG_EVENT_HEADER_LEN) ? LOG_READ_BOGUS :
	     LOG_READ_TOO_LARGE);
    goto end;
  }
  packet->append(buf, sizeof(buf));
  data_len-= LOG_EVENT_HEADER_LEN;
  if (data_len)
  {
    if (packet->append(file, data_len))
    {
      /*
	Here we should never hit EOF in a non-error condition.
	EOF means we are reading the event partially, which should
	never happen.
      */
      result= file->error >= 0 ? LOG_READ_TRUNC: LOG_READ_IO;
      /* Implicit goto end; */
    }
  }

end:
  if (log_lock)
    pthread_mutex_unlock(log_lock);
  DBUG_RETURN(result);
}
#endif /* !MYSQL_CLIENT */

#ifndef MYSQL_CLIENT
#define UNLOCK_MUTEX if (log_lock) pthread_mutex_unlock(log_lock);
#define LOCK_MUTEX if (log_lock) pthread_mutex_lock(log_lock);
#define max_allowed_packet current_thd->variables.max_allowed_packet
#else
#define UNLOCK_MUTEX
#define LOCK_MUTEX
#define max_allowed_packet (*mysql_get_parameters()->p_max_allowed_packet)
#endif

/*
  Log_event::read_log_event()

  NOTE:
    Allocates memory;  The caller is responsible for clean-up
*/

#ifndef MYSQL_CLIENT
Log_event* Log_event::read_log_event(IO_CACHE* file,
				     pthread_mutex_t* log_lock,
				     bool old_format)
#else
Log_event* Log_event::read_log_event(IO_CACHE* file, bool old_format)
#endif  
{
  char head[LOG_EVENT_HEADER_LEN];
  uint header_size= old_format ? OLD_HEADER_LEN : LOG_EVENT_HEADER_LEN;

  LOCK_MUTEX;
  if (my_b_read(file, (byte *) head, header_size))
  {
    UNLOCK_MUTEX;
    return 0;
  }

  uint data_len = uint4korr(head + EVENT_LEN_OFFSET);
  char *buf= 0;
  const char *error= 0;
  Log_event *res=  0;

  if (data_len > max_allowed_packet)
  {
    error = "Event too big";
    goto err;
  }

  if (data_len < header_size)
  {
    error = "Event too small";
    goto err;
  }

  // some events use the extra byte to null-terminate strings
  if (!(buf = my_malloc(data_len+1, MYF(MY_WME))))
  {
    error = "Out of memory";
    goto err;
  }
  buf[data_len] = 0;
  memcpy(buf, head, header_size);
  if (my_b_read(file, (byte*) buf + header_size, data_len - header_size))
  {
    error = "read error";
    goto err;
  }
  if ((res = read_log_event(buf, data_len, &error, old_format)))
    res->register_temp_buf(buf);

err:
  UNLOCK_MUTEX;
  if (error)
  {
    sql_print_error("\
Error in Log_event::read_log_event(): '%s', data_len: %d, event_type: %d",
		    error,data_len,head[EVENT_TYPE_OFFSET]);
    my_free(buf, MYF(MY_ALLOW_ZERO_PTR));
    /*
      The SQL slave thread will check if file->error<0 to know
      if there was an I/O error. Even if there is no "low-level" I/O errors
      with 'file', any of the high-level above errors is worrying
      enough to stop the SQL thread now ; as we are skipping the current event,
      going on with reading and successfully executing other events can
      only corrupt the slave's databases. So stop.
    */
    file->error= -1;
  }
  return res;
}


/*
  Log_event::read_log_event()
*/

Log_event* Log_event::read_log_event(const char* buf, int event_len,
				     const char **error, bool old_format)
{
  DBUG_ENTER("Log_event::read_log_event");

  if (event_len < EVENT_LEN_OFFSET ||
      (uint) event_len != uint4korr(buf+EVENT_LEN_OFFSET))
  {
    *error="Sanity check failed";		// Needed to free buffer
    DBUG_RETURN(NULL); // general sanity check - will fail on a partial read
  }
  
  Log_event* ev = NULL;
  
  switch(buf[EVENT_TYPE_OFFSET]) {
  case QUERY_EVENT:
    ev  = new Query_log_event(buf, event_len, old_format);
    break;
  case LOAD_EVENT:
    ev = new Create_file_log_event(buf, event_len, old_format);
    break;
  case NEW_LOAD_EVENT:
    ev = new Load_log_event(buf, event_len, old_format);
    break;
  case ROTATE_EVENT:
    ev = new Rotate_log_event(buf, event_len, old_format);
    break;
#ifdef HAVE_REPLICATION
  case SLAVE_EVENT:
    ev = new Slave_log_event(buf, event_len);
    break;
#endif /* HAVE_REPLICATION */
  case CREATE_FILE_EVENT:
    ev = new Create_file_log_event(buf, event_len, old_format);
    break;
  case APPEND_BLOCK_EVENT:
    ev = new Append_block_log_event(buf, event_len);
    break;
  case DELETE_FILE_EVENT:
    ev = new Delete_file_log_event(buf, event_len);
    break;
  case EXEC_LOAD_EVENT:
    ev = new Execute_load_log_event(buf, event_len);
    break;
  case START_EVENT:
    ev = new Start_log_event(buf, old_format);
    break;
#ifdef HAVE_REPLICATION
  case STOP_EVENT:
    ev = new Stop_log_event(buf, old_format);
    break;
#endif /* HAVE_REPLICATION */
  case INTVAR_EVENT:
    ev = new Intvar_log_event(buf, old_format);
    break;
  case RAND_EVENT:
    ev = new Rand_log_event(buf, old_format);
    break;
  case USER_VAR_EVENT:
    ev = new User_var_log_event(buf, old_format);
    break;
  default:
    break;
  }
  if (!ev || !ev->is_valid())
  {
    delete ev;
#ifdef MYSQL_CLIENT
    if (!force_opt)
    {
      *error= "Found invalid event in binary log";
      DBUG_RETURN(0);
    }
    ev= new Unknown_log_event(buf, old_format);
#else
    *error= "Found invalid event in binary log";
    DBUG_RETURN(0);
#endif
  }
  ev->cached_event_len = event_len;
  DBUG_RETURN(ev);  
}

#ifdef MYSQL_CLIENT

/*
  Log_event::print_header()
*/

void Log_event::print_header(FILE* file)
{
  char llbuff[22];
  fputc('#', file);
  print_timestamp(file);
  fprintf(file, " server id %d  log_pos %s ", server_id,
	  llstr(log_pos,llbuff)); 
}

/*
  Log_event::print_timestamp()
*/

void Log_event::print_timestamp(FILE* file, time_t* ts)
{
  struct tm *res;
  if (!ts)
    ts = &when;
#ifdef MYSQL_SERVER				// This is always false
  struct tm tm_tmp;
  localtime_r(ts,(res= &tm_tmp));
#else
  res=localtime(ts);
#endif

  fprintf(file,"%02d%02d%02d %2d:%02d:%02d",
	  res->tm_year % 100,
	  res->tm_mon+1,
	  res->tm_mday,
	  res->tm_hour,
	  res->tm_min,
	  res->tm_sec);
}

#endif /* MYSQL_CLIENT */


/*
  Log_event::set_log_pos()
*/

#ifndef MYSQL_CLIENT
void Log_event::set_log_pos(MYSQL_LOG* log)
{
  if (!log_pos)
    log_pos = my_b_tell(&log->log_file);
}
#endif /* !MYSQL_CLIENT */


/**************************************************************************
	Query_log_event methods
**************************************************************************/

#if defined(HAVE_REPLICATION) && !defined(MYSQL_CLIENT)

/*
  Query_log_event::pack_info()
*/

void Query_log_event::pack_info(Protocol *protocol)
{
  char *buf, *pos;
  if (!(buf= my_malloc(9 + db_len + q_len, MYF(MY_WME))))
    return;
  pos= buf;    
  if (db && db_len)
  {
    pos= strmov(buf, "use `");
    memcpy(pos, db, db_len);
    pos= strmov(pos+db_len, "`; ");
  }
  if (query && q_len)
  {
    memcpy(pos, query, q_len);
    pos+= q_len;
  }
  protocol->store(buf, pos-buf, &my_charset_bin);
  my_free(buf, MYF(MY_ALLOW_ZERO_PTR));
}
#endif


/*
  Query_log_event::write()
*/

int Query_log_event::write(IO_CACHE* file)
{
  return query ? Log_event::write(file) : -1; 
}


/*
  Query_log_event::write_data()
*/

int Query_log_event::write_data(IO_CACHE* file)
{
  char buf[QUERY_HEADER_LEN]; 

  if (!query)
    return -1;
  
  /*
    We want to store the thread id:
    (- as an information for the user when he reads the binlog)
    - if the query uses temporary table: for the slave SQL thread to know to
    which master connection the temp table belongs.
    Now imagine we (write_data()) are called by the slave SQL thread (we are
    logging a query executed by this thread; the slave runs with
    --log-slave-updates). Then this query will be logged with
    thread_id=the_thread_id_of_the_SQL_thread. Imagine that 2 temp tables of
    the same name were created simultaneously on the master (in the master
    binlog you have
    CREATE TEMPORARY TABLE t; (thread 1)
    CREATE TEMPORARY TABLE t; (thread 2)
    ...)
    then in the slave's binlog there will be
    CREATE TEMPORARY TABLE t; (thread_id_of_the_slave_SQL_thread)
    CREATE TEMPORARY TABLE t; (thread_id_of_the_slave_SQL_thread)
    which is bad (same thread id!).

    To avoid this, we log the thread's thread id EXCEPT for the SQL
    slave thread for which we log the original (master's) thread id.
    Now this moves the bug: what happens if the thread id on the
    master was 10 and when the slave replicates the query, a
    connection number 10 is opened by a normal client on the slave,
    and updates a temp table of the same name? We get a problem
    again. To avoid this, in the handling of temp tables (sql_base.cc)
    we use thread_id AND server_id.  TODO when this is merged into
    4.1: in 4.1, slave_proxy_id has been renamed to pseudo_thread_id
    and is a session variable: that's to make mysqlbinlog work with
    temp tables. We probably need to introduce

    SET PSEUDO_SERVER_ID
    for mysqlbinlog in 4.1. mysqlbinlog would print:
    SET PSEUDO_SERVER_ID=
    SET PSEUDO_THREAD_ID=
    for each query using temp tables.
  */
  int4store(buf + Q_THREAD_ID_OFFSET, slave_proxy_id);
  int4store(buf + Q_EXEC_TIME_OFFSET, exec_time);
  buf[Q_DB_LEN_OFFSET] = (char) db_len;
  int2store(buf + Q_ERR_CODE_OFFSET, error_code);

  return (my_b_safe_write(file, (byte*) buf, QUERY_HEADER_LEN) ||
	  my_b_safe_write(file, (db) ? (byte*) db : (byte*)"", db_len + 1) ||
	  my_b_safe_write(file, (byte*) query, q_len)) ? -1 : 0;
}


/*
  Query_log_event::Query_log_event()
*/

#ifndef MYSQL_CLIENT
Query_log_event::Query_log_event(THD* thd_arg, const char* query_arg,
				 ulong query_length, bool using_trans)
  :Log_event(thd_arg, !thd_arg->tmp_table_used ?
	     0 : LOG_EVENT_THREAD_SPECIFIC_F, using_trans),
   data_buf(0), query(query_arg),
   db(thd_arg->db), q_len((uint32) query_length),
   error_code(thd_arg->killed ?
              ((thd_arg->system_thread & SYSTEM_THREAD_DELAYED_INSERT) ?
               0 : ER_SERVER_SHUTDOWN) : thd_arg->net.last_errno),
   thread_id(thd_arg->thread_id),
   /* save the original thread id; we already know the server id */
   slave_proxy_id(thd_arg->variables.pseudo_thread_id)
{
  time_t end_time;
  time(&end_time);
  exec_time = (ulong) (end_time  - thd->start_time);
  db_len = (db) ? (uint32) strlen(db) : 0;
}
#endif /* MYSQL_CLIENT */


/*
  Query_log_event::Query_log_event()
*/

Query_log_event::Query_log_event(const char* buf, int event_len,
				 bool old_format)
  :Log_event(buf, old_format),data_buf(0), query(NULL), db(NULL)
{
  ulong data_len;
  if (old_format)
  {
    if ((uint)event_len < OLD_HEADER_LEN + QUERY_HEADER_LEN)
      return;				
    data_len = event_len - (QUERY_HEADER_LEN + OLD_HEADER_LEN);
    buf += OLD_HEADER_LEN;
  }
  else
  {
    if ((uint)event_len < QUERY_EVENT_OVERHEAD)
      return;				
    data_len = event_len - QUERY_EVENT_OVERHEAD;
    buf += LOG_EVENT_HEADER_LEN;
  }

  exec_time = uint4korr(buf + Q_EXEC_TIME_OFFSET);
  error_code = uint2korr(buf + Q_ERR_CODE_OFFSET);

  if (!(data_buf = (char*) my_malloc(data_len + 1, MYF(MY_WME))))
    return;

  memcpy(data_buf, buf + Q_DATA_OFFSET, data_len);
  slave_proxy_id= thread_id= uint4korr(buf + Q_THREAD_ID_OFFSET);
  db = data_buf;
  db_len = (uint)buf[Q_DB_LEN_OFFSET];
  query=data_buf + db_len + 1;
  q_len = data_len - 1 - db_len;
  *((char*)query+q_len) = 0;
}


/*
  Query_log_event::print()
*/

#ifdef MYSQL_CLIENT
void Query_log_event::print(FILE* file, bool short_form, char* last_db)
{
  char buff[40],*end;				// Enough for SET TIMESTAMP
  if (!short_form)
  {
    print_header(file);
    fprintf(file, "\tQuery\tthread_id=%lu\texec_time=%lu\terror_code=%d\n",
	    (ulong) thread_id, (ulong) exec_time, error_code);
  }

  bool different_db= 1;

  if (db && last_db)
  {
    if (different_db= memcmp(last_db, db, db_len + 1))
      memcpy(last_db, db, db_len + 1);
  }
  
  if (db && db[0] && different_db)
    fprintf(file, "use %s;\n", db);
  end=int10_to_str((long) when, strmov(buff,"SET TIMESTAMP="),10);
  *end++=';';
  *end++='\n';
  my_fwrite(file, (byte*) buff, (uint) (end-buff),MYF(MY_NABP | MY_WME));
  if (flags & LOG_EVENT_THREAD_SPECIFIC_F)
    fprintf(file,"SET @@session.pseudo_thread_id=%lu;\n",(ulong)thread_id);
  my_fwrite(file, (byte*) query, q_len, MYF(MY_NABP | MY_WME));
  fprintf(file, ";\n");
}
#endif /* MYSQL_CLIENT */


/*
  Query_log_event::exec_event()
*/

#if defined(HAVE_REPLICATION) && !defined(MYSQL_CLIENT)
int Query_log_event::exec_event(struct st_relay_log_info* rli)
{
  int expected_error,actual_error= 0;
  thd->db= (char*) rewrite_db(db);

  /*
    InnoDB internally stores the master log position it has processed so far;
    position to store is of the END of the current log event.
  */
#if MYSQL_VERSION_ID < 50000
  rli->future_group_master_log_pos= log_pos + get_event_len() -
    (rli->mi->old_format ? (LOG_EVENT_HEADER_LEN - OLD_HEADER_LEN) : 0);
#else
  /* In 5.0 we store the end_log_pos in the relay log so no problem */
  rli->future_group_master_log_pos= log_pos;
#endif
  clear_all_errors(thd, rli);

  if (db_ok(thd->db, replicate_do_db, replicate_ignore_db))
  {
    thd->set_time((time_t)when);
    thd->query_length= q_len;
    thd->query = (char*)query;
    VOID(pthread_mutex_lock(&LOCK_thread_count));
    thd->query_id = query_id++;
    VOID(pthread_mutex_unlock(&LOCK_thread_count));
    thd->variables.pseudo_thread_id= thread_id;		// for temp tables

    mysql_log.write(thd,COM_QUERY,"%s",thd->query);
    DBUG_PRINT("query",("%s",thd->query));
    if (ignored_error_code((expected_error= error_code)) ||
	!check_expected_error(thd,rli,expected_error))
      mysql_parse(thd, thd->query, q_len);
    else
    {
      /*
        The query got a really bad error on the master (thread killed etc),
        which could be inconsistent. Parse it to test the table names: if the
        replicate-*-do|ignore-table rules say "this query must be ignored" then
        we exit gracefully; otherwise we warn about the bad error and tell DBA
        to check/fix it.
      */
      if (mysql_test_parse_for_slave(thd, thd->query, q_len))
        clear_all_errors(thd, rli);        /* Can ignore query */
      else
      {
        slave_print_error(rli,expected_error, 
                          "\
Query partially completed on the master (error on master: %d) \
and was aborted. There is a chance that your master is inconsistent at this \
point. If you are sure that your master is ok, run this query manually on the \
slave and then restart the slave with SET GLOBAL SQL_SLAVE_SKIP_COUNTER=1; \
START SLAVE; . Query: '%s'", expected_error, thd->query);
        thd->query_error= 1;
      }
      goto end;
    }

    /*
      If we expected a non-zero error code, and we don't get the same error
      code, and none of them should be ignored.
    */
    DBUG_PRINT("info",("expected_error: %d  last_errno: %d",
		       expected_error, thd->net.last_errno));
    if ((expected_error != (actual_error= thd->net.last_errno)) &&
	expected_error &&
	!ignored_error_code(actual_error) &&
	!ignored_error_code(expected_error))
    {
      slave_print_error(rli, 0,
			"\
Query caused different errors on master and slave. \
Error on master: '%s' (%d), Error on slave: '%s' (%d). \
Default database: '%s'. Query: '%s'",
			ER_SAFE(expected_error),
			expected_error,
			actual_error ? thd->net.last_error: "no error",
			actual_error,
			print_slave_db_safe(db), query);
      thd->query_error= 1;
    }
    /*
      If we get the same error code as expected, or they should be ignored. 
    */
    else if (expected_error == actual_error ||
	     ignored_error_code(actual_error))
    {
      DBUG_PRINT("info",("error ignored"));
      clear_all_errors(thd, rli);
    }
    /*
      Other cases: mostly we expected no error and get one.
    */
    else if (thd->query_error || thd->is_fatal_error)
    {
      slave_print_error(rli,actual_error,
			"Error '%s' on query. Default database: '%s'. Query: '%s'",
			(actual_error ? thd->net.last_error :
			 "unexpected success or fatal error"),
			print_slave_db_safe(db), query);
      thd->query_error= 1;
    }
  } /* End of if (db_ok(... */

end:
  VOID(pthread_mutex_lock(&LOCK_thread_count));
  thd->db= 0;	                        // prevent db from being freed
  thd->query= 0;			// just to be sure
  thd->query_length= 0;
  VOID(pthread_mutex_unlock(&LOCK_thread_count));
  // assume no convert for next query unless set explictly
#ifdef TO_BE_REMOVED
  thd->variables.convert_set = 0;
#endif
  close_thread_tables(thd);      
  free_root(&thd->mem_root,MYF(MY_KEEP_PREALLOC));
  return (thd->query_error ? thd->query_error : Log_event::exec_event(rli)); 
}
#endif


/**************************************************************************
	Start_log_event methods
**************************************************************************/

/*
  Start_log_event::pack_info()
*/

#if defined(HAVE_REPLICATION) && !defined(MYSQL_CLIENT)
void Start_log_event::pack_info(Protocol *protocol)
{
  char buf[12 + ST_SERVER_VER_LEN + 14 + 22], *pos;
  pos= strmov(buf, "Server ver: ");
  pos= strmov(pos, server_version);
  pos= strmov(pos, ", Binlog ver: ");
  pos= int10_to_str(binlog_version, pos, 10);
  protocol->store(buf, (uint) (pos-buf), &my_charset_bin);
}
#endif


/*
  Start_log_event::print()
*/

#ifdef MYSQL_CLIENT
void Start_log_event::print(FILE* file, bool short_form, char* last_db)
{
  if (short_form)
    return;

  print_header(file);
  fprintf(file, "\tStart: binlog v %d, server v %s created ", binlog_version,
	  server_version);
  print_timestamp(file);
  if (created)
    fprintf(file," at startup");
  fputc('\n', file);
  fflush(file);
}
#endif /* MYSQL_CLIENT */

/*
  Start_log_event::Start_log_event()
*/

Start_log_event::Start_log_event(const char* buf,
				 bool old_format)
  :Log_event(buf, old_format)
{
  buf += (old_format) ? OLD_HEADER_LEN : LOG_EVENT_HEADER_LEN;
  binlog_version = uint2korr(buf+ST_BINLOG_VER_OFFSET);
  memcpy(server_version, buf+ST_SERVER_VER_OFFSET,
	 ST_SERVER_VER_LEN);
  created = uint4korr(buf+ST_CREATED_OFFSET);
}


/*
  Start_log_event::write_data()
*/

int Start_log_event::write_data(IO_CACHE* file)
{
  char buff[START_HEADER_LEN];
  int2store(buff + ST_BINLOG_VER_OFFSET,binlog_version);
  memcpy(buff + ST_SERVER_VER_OFFSET,server_version,ST_SERVER_VER_LEN);
  int4store(buff + ST_CREATED_OFFSET,created);
  return (my_b_safe_write(file, (byte*) buff, sizeof(buff)) ? -1 : 0);
}

/*
  Start_log_event::exec_event()

  The master started

  IMPLEMENTATION
    - To handle the case where the master died without having time to write
      DROP TEMPORARY TABLE, DO RELEASE_LOCK (prepared statements' deletion is
      TODO), we clean up all temporary tables that we got, if we are sure we
      can (see below).

  TODO
    - Remove all active user locks.
      Guilhem 2003-06: this is true but not urgent: the worst it can cause is
      the use of a bit of memory for a user lock which will not be used
      anymore. If the user lock is later used, the old one will be released. In
      other words, no deadlock problem.
*/

#if defined(HAVE_REPLICATION) && !defined(MYSQL_CLIENT)
int Start_log_event::exec_event(struct st_relay_log_info* rli)
{
  DBUG_ENTER("Start_log_event::exec_event");

  /*
    If the I/O thread has not started, mi->old_format is BINLOG_FORMAT_CURRENT
    (that's what the MASTER_INFO constructor does), so the test below is not
    perfect at all.
  */
  switch (rli->mi->old_format) {
  case BINLOG_FORMAT_CURRENT:
    /* 
       This is 4.x, so a Start_log_event is only at master startup,
       so we are sure the master has restarted and cleared his temp tables.
    */
    close_temporary_tables(thd);
    cleanup_load_tmpdir();
    /*
      As a transaction NEVER spans on 2 or more binlogs:
      if we have an active transaction at this point, the master died while
      writing the transaction to the binary log, i.e. while flushing the binlog
      cache to the binlog. As the write was started, the transaction had been
      committed on the master, so we lack of information to replay this
      transaction on the slave; all we can do is stop with error.
    */
    if (thd->options & OPTION_BEGIN)
    {
      slave_print_error(rli, 0, "\
Rolling back unfinished transaction (no COMMIT or ROLLBACK) from relay log. \
A probable cause is that the master died while writing the transaction to its \
binary log.");
      return(1);
    }
    break;

    /* 
       Now the older formats; in that case load_tmpdir is cleaned up by the I/O
       thread.
    */
  case BINLOG_FORMAT_323_LESS_57:
    /*
      Cannot distinguish a Start_log_event generated at master startup and
      one generated by master FLUSH LOGS, so cannot be sure temp tables
      have to be dropped. So do nothing.
    */
    break;
  case BINLOG_FORMAT_323_GEQ_57:
    /*
      Can distinguish, based on the value of 'created',
      which was generated at master startup.
    */
    if (created)
      close_temporary_tables(thd);
    break;
  default:
    /* this case is impossible */
    return 1;
  }

  DBUG_RETURN(Log_event::exec_event(rli));
}
#endif /* defined(HAVE_REPLICATION) && !defined(MYSQL_CLIENT) */

/**************************************************************************
	Load_log_event methods
**************************************************************************/

/*
  Load_log_event::pack_info()
*/

#if defined(HAVE_REPLICATION) && !defined(MYSQL_CLIENT)
void Load_log_event::pack_info(Protocol *protocol)
{
  char *buf, *pos;
  uint buf_len;

  buf_len= 
    5 + db_len + 3 +                        // "use DB; "
    18 + fname_len + 2 +                    // "LOAD DATA INFILE 'file''"
    7 +					    // LOCAL
    9 +                                     // " REPLACE or IGNORE "
    13 + table_name_len*2 +                 // "INTO TABLE `table`"
    21 + sql_ex.field_term_len*4 + 2 +      // " FIELDS TERMINATED BY 'str'"
    23 + sql_ex.enclosed_len*4 + 2 +        // " OPTIONALLY ENCLOSED BY 'str'"
    12 + sql_ex.escaped_len*4 + 2 +         // " ESCAPED BY 'str'"
    21 + sql_ex.line_term_len*4 + 2 +       // " FIELDS TERMINATED BY 'str'"
    19 + sql_ex.line_start_len*4 + 2 +      // " LINES STARTING BY 'str'" 
    15 + 22 +                               // " IGNORE xxx  LINES" 
    3 + (num_fields-1)*2 + field_block_len; // " (field1, field2, ...)"

  if (!(buf= my_malloc(buf_len, MYF(MY_WME))))
    return;
  pos= buf;
  if (db && db_len)
  {
    pos= strmov(pos, "use `");
    memcpy(pos, db, db_len);
    pos= strmov(pos+db_len, "`; ");
  }

  pos= strmov(pos, "LOAD DATA ");
  if (check_fname_outside_temp_buf())
    pos= strmov(pos, "LOCAL ");
  pos= strmov(pos, "INFILE '");
  memcpy(pos, fname, fname_len);
  pos= strmov(pos+fname_len, "' ");

  if (sql_ex.opt_flags & REPLACE_FLAG)
    pos= strmov(pos, " REPLACE ");
  else if (sql_ex.opt_flags & IGNORE_FLAG)
    pos= strmov(pos, " IGNORE ");

  pos= strmov(pos ,"INTO TABLE `");
  memcpy(pos, table_name, table_name_len);
  pos+= table_name_len;

  /* We have to create all optinal fields as the default is not empty */
  pos= strmov(pos, "` FIELDS TERMINATED BY ");
  pos= pretty_print_str(pos, sql_ex.field_term, sql_ex.field_term_len);
  if (sql_ex.opt_flags & OPT_ENCLOSED_FLAG)
    pos= strmov(pos, " OPTIONALLY ");
  pos= strmov(pos, " ENCLOSED BY ");
  pos= pretty_print_str(pos, sql_ex.enclosed, sql_ex.enclosed_len);

  pos= strmov(pos, " ESCAPED BY ");
  pos= pretty_print_str(pos, sql_ex.escaped, sql_ex.escaped_len);

  pos= strmov(pos, " LINES TERMINATED BY ");
  pos= pretty_print_str(pos, sql_ex.line_term, sql_ex.line_term_len);
  if (sql_ex.line_start_len)
  {
    pos= strmov(pos, " STARTING BY ");
    pos= pretty_print_str(pos, sql_ex.line_start, sql_ex.line_start_len);
  }

  if ((long) skip_lines > 0)
  {
    pos= strmov(pos, " IGNORE ");
    pos= longlong10_to_str((longlong) skip_lines, pos, 10);
    pos= strmov(pos," LINES ");    
  }

  if (num_fields)
  {
    uint i;
    const char *field= fields;
    pos= strmov(pos, " (");
    for (i = 0; i < num_fields; i++)
    {
      if (i)
      {
        *pos++= ' ';
        *pos++= ',';
      }
      memcpy(pos, field, field_lens[i]);
      pos+=   field_lens[i];
      field+= field_lens[i]  + 1;
    }
    *pos++= ')';
  }

  protocol->store(buf, pos-buf, &my_charset_bin);
  my_free(buf, MYF(0));
}
#endif /* defined(HAVE_REPLICATION) && !defined(MYSQL_CLIENT) */


/*
  Load_log_event::write_data_header()
*/

int Load_log_event::write_data_header(IO_CACHE* file)
{
  char buf[LOAD_HEADER_LEN];
  int4store(buf + L_THREAD_ID_OFFSET, slave_proxy_id);
  int4store(buf + L_EXEC_TIME_OFFSET, exec_time);
  int4store(buf + L_SKIP_LINES_OFFSET, skip_lines);
  buf[L_TBL_LEN_OFFSET] = (char)table_name_len;
  buf[L_DB_LEN_OFFSET] = (char)db_len;
  int4store(buf + L_NUM_FIELDS_OFFSET, num_fields);
  return my_b_safe_write(file, (byte*)buf, LOAD_HEADER_LEN);
}


/*
  Load_log_event::write_data_body()
*/

int Load_log_event::write_data_body(IO_CACHE* file)
{
  if (sql_ex.write_data(file))
    return 1;
  if (num_fields && fields && field_lens)
  {
    if (my_b_safe_write(file, (byte*)field_lens, num_fields) ||
	my_b_safe_write(file, (byte*)fields, field_block_len))
      return 1;
  }
  return (my_b_safe_write(file, (byte*)table_name, table_name_len + 1) ||
	  my_b_safe_write(file, (byte*)db, db_len + 1) ||
	  my_b_safe_write(file, (byte*)fname, fname_len));
}


/*
  Load_log_event::Load_log_event()
*/

#ifndef MYSQL_CLIENT
Load_log_event::Load_log_event(THD *thd_arg, sql_exchange *ex,
			       const char *db_arg, const char *table_name_arg,
			       List<Item> &fields_arg,
			       enum enum_duplicates handle_dup,
			       bool using_trans)
  :Log_event(thd_arg, 0, using_trans), thread_id(thd_arg->thread_id),
   slave_proxy_id(thd_arg->variables.pseudo_thread_id),
   num_fields(0),fields(0),
   field_lens(0),field_block_len(0),
   table_name(table_name_arg ? table_name_arg : ""),
   db(db_arg), fname(ex->file_name), local_fname(FALSE)
{
  time_t end_time;
  time(&end_time);
  exec_time = (ulong) (end_time  - thd_arg->start_time);
  /* db can never be a zero pointer in 4.0 */
  db_len = (uint32) strlen(db);
  table_name_len = (uint32) strlen(table_name);
  fname_len = (fname) ? (uint) strlen(fname) : 0;
  sql_ex.field_term = (char*) ex->field_term->ptr();
  sql_ex.field_term_len = (uint8) ex->field_term->length();
  sql_ex.enclosed = (char*) ex->enclosed->ptr();
  sql_ex.enclosed_len = (uint8) ex->enclosed->length();
  sql_ex.line_term = (char*) ex->line_term->ptr();
  sql_ex.line_term_len = (uint8) ex->line_term->length();
  sql_ex.line_start = (char*) ex->line_start->ptr();
  sql_ex.line_start_len = (uint8) ex->line_start->length();
  sql_ex.escaped = (char*) ex->escaped->ptr();
  sql_ex.escaped_len = (uint8) ex->escaped->length();
  sql_ex.opt_flags = 0;
  sql_ex.cached_new_format = -1;
    
  if (ex->dumpfile)
    sql_ex.opt_flags|= DUMPFILE_FLAG;
  if (ex->opt_enclosed)
    sql_ex.opt_flags|= OPT_ENCLOSED_FLAG;

  sql_ex.empty_flags= 0;

  switch (handle_dup) {
  case DUP_IGNORE:
    sql_ex.opt_flags|= IGNORE_FLAG;
    break;
  case DUP_REPLACE:
    sql_ex.opt_flags|= REPLACE_FLAG;
    break;
  case DUP_UPDATE:				// Impossible here
  case DUP_ERROR:
    break;	
  }

  if (!ex->field_term->length())
    sql_ex.empty_flags |= FIELD_TERM_EMPTY;
  if (!ex->enclosed->length())
    sql_ex.empty_flags |= ENCLOSED_EMPTY;
  if (!ex->line_term->length())
    sql_ex.empty_flags |= LINE_TERM_EMPTY;
  if (!ex->line_start->length())
    sql_ex.empty_flags |= LINE_START_EMPTY;
  if (!ex->escaped->length())
    sql_ex.empty_flags |= ESCAPED_EMPTY;
    
  skip_lines = ex->skip_lines;

  List_iterator<Item> li(fields_arg);
  field_lens_buf.length(0);
  fields_buf.length(0);
  Item* item;
  while ((item = li++))
  {
    num_fields++;
    uchar len = (uchar) strlen(item->name);
    field_block_len += len + 1;
    fields_buf.append(item->name, len + 1);
    field_lens_buf.append((char*)&len, 1);
  }

  field_lens = (const uchar*)field_lens_buf.ptr();
  fields = fields_buf.ptr();
}
#endif /* !MYSQL_CLIENT */

/*
  Load_log_event::Load_log_event()

  NOTE
    The caller must do buf[event_len] = 0 before he starts using the
    constructed event.
*/

Load_log_event::Load_log_event(const char *buf, int event_len,
			       bool old_format)
  :Log_event(buf, old_format), num_fields(0), fields(0),
   field_lens(0), field_block_len(0),
   table_name(0), db(0), fname(0), local_fname(FALSE)
{
  DBUG_ENTER("Load_log_event");
  if (event_len) // derived class, will call copy_log_event() itself
    copy_log_event(buf, event_len, old_format);
  DBUG_VOID_RETURN;
}


/*
  Load_log_event::copy_log_event()
*/

int Load_log_event::copy_log_event(const char *buf, ulong event_len,
				   bool old_format)
{
  uint data_len;
  char* buf_end = (char*)buf + event_len;
  uint header_len= old_format ? OLD_HEADER_LEN : LOG_EVENT_HEADER_LEN;
  const char* data_head = buf + header_len;
  DBUG_ENTER("Load_log_event::copy_log_event");

  slave_proxy_id= thread_id= uint4korr(data_head + L_THREAD_ID_OFFSET);
  exec_time = uint4korr(data_head + L_EXEC_TIME_OFFSET);
  skip_lines = uint4korr(data_head + L_SKIP_LINES_OFFSET);
  table_name_len = (uint)data_head[L_TBL_LEN_OFFSET];
  db_len = (uint)data_head[L_DB_LEN_OFFSET];
  num_fields = uint4korr(data_head + L_NUM_FIELDS_OFFSET);
	  
  int body_offset = ((buf[EVENT_TYPE_OFFSET] == LOAD_EVENT) ?
		     LOAD_HEADER_LEN + header_len :
		     get_data_body_offset());
  
  if ((int) event_len < body_offset)
    DBUG_RETURN(1);
  /*
    Sql_ex.init() on success returns the pointer to the first byte after
    the sql_ex structure, which is the start of field lengths array.
  */
  if (!(field_lens=(uchar*)sql_ex.init((char*)buf + body_offset,
				       buf_end,
				       buf[EVENT_TYPE_OFFSET] != LOAD_EVENT)))
    DBUG_RETURN(1);

  data_len = event_len - body_offset;
  if (num_fields > data_len) // simple sanity check against corruption
    DBUG_RETURN(1);
  for (uint i = 0; i < num_fields; i++)
    field_block_len += (uint)field_lens[i] + 1;

  fields = (char*)field_lens + num_fields;
  table_name  = fields + field_block_len;
  db = table_name + table_name_len + 1;
  fname = db + db_len + 1;
  fname_len = strlen(fname);
  // null termination is accomplished by the caller doing buf[event_len]=0
  DBUG_RETURN(0);
}


/*
  Load_log_event::print()
*/

#ifdef MYSQL_CLIENT
void Load_log_event::print(FILE* file, bool short_form, char* last_db)
{
  print(file, short_form, last_db, 0);
}


void Load_log_event::print(FILE* file, bool short_form, char* last_db,
			   bool commented)
{
  DBUG_ENTER("Load_log_event::print");
  if (!short_form)
  {
    print_header(file);
    fprintf(file, "\tQuery\tthread_id=%ld\texec_time=%ld\n",
	    thread_id, exec_time);
  }

  bool different_db= 1;
  if (db && last_db)
  {
    /*
      If the database is different from the one of the previous statement, we
      need to print the "use" command, and we update the last_db.
      But if commented, the "use" is going to be commented so we should not
      update the last_db.
    */
    if ((different_db= memcmp(last_db, db, db_len + 1)) &&
        !commented)
      memcpy(last_db, db, db_len + 1);
  }
  
  if (db && db[0] && different_db)
    fprintf(file, "%suse %s;\n", 
            commented ? "# " : "",
            db);

  fprintf(file, "%sLOAD DATA ",
          commented ? "# " : "");
  if (check_fname_outside_temp_buf())
    fprintf(file, "LOCAL ");
  fprintf(file, "INFILE '%-*s' ", fname_len, fname);

  if (sql_ex.opt_flags & REPLACE_FLAG)
    fprintf(file," REPLACE ");
  else if (sql_ex.opt_flags & IGNORE_FLAG)
    fprintf(file," IGNORE ");
  
  fprintf(file, "INTO TABLE `%s`", table_name);
  fprintf(file, " FIELDS TERMINATED BY ");
  pretty_print_str(file, sql_ex.field_term, sql_ex.field_term_len);

  if (sql_ex.opt_flags & OPT_ENCLOSED_FLAG)
    fprintf(file," OPTIONALLY ");
  fprintf(file, " ENCLOSED BY ");
  pretty_print_str(file, sql_ex.enclosed, sql_ex.enclosed_len);
     
  fprintf(file, " ESCAPED BY ");
  pretty_print_str(file, sql_ex.escaped, sql_ex.escaped_len);
     
  fprintf(file," LINES TERMINATED BY ");
  pretty_print_str(file, sql_ex.line_term, sql_ex.line_term_len);


  if (sql_ex.line_start)
  {
    fprintf(file," STARTING BY ");
    pretty_print_str(file, sql_ex.line_start, sql_ex.line_start_len);
  }
  if ((long) skip_lines > 0)
    fprintf(file, " IGNORE %ld LINES", (long) skip_lines);

  if (num_fields)
  {
    uint i;
    const char* field = fields;
    fprintf(file, " (");
    for (i = 0; i < num_fields; i++)
    {
      if (i)
	fputc(',', file);
      fprintf(file, field);
	  
      field += field_lens[i]  + 1;
    }
    fputc(')', file);
  }

  fprintf(file, ";\n");
  DBUG_VOID_RETURN;
}
#endif /* MYSQL_CLIENT */


/*
  Load_log_event::set_fields()
*/

#ifndef MYSQL_CLIENT
void Load_log_event::set_fields(List<Item> &field_list)
{
  uint i;
  const char* field = fields;
  for (i= 0; i < num_fields; i++)
  {
    field_list.push_back(new Item_field(db, table_name, field));	  
    field+= field_lens[i]  + 1;
  }
}
#endif /* !MYSQL_CLIENT */


#if defined(HAVE_REPLICATION) && !defined(MYSQL_CLIENT)
/*
  Does the data loading job when executing a LOAD DATA on the slave

  SYNOPSIS
    Load_log_event::exec_event
      net  
      rli                             
      use_rli_only_for_errors	  - if set to 1, rli is provided to 
                                  Load_log_event::exec_event only for this 
				  function to have RPL_LOG_NAME and 
				  rli->last_slave_error, both being used by 
				  error reports. rli's position advancing
				  is skipped (done by the caller which is
				  Execute_load_log_event::exec_event).
				  - if set to 0, rli is provided for full use,
				  i.e. for error reports and position
				  advancing.

  DESCRIPTION
    Does the data loading job when executing a LOAD DATA on the slave
 
  RETURN VALUE
    0           Success                                                 
    1    	Failure
*/

int Load_log_event::exec_event(NET* net, struct st_relay_log_info* rli, 
			       bool use_rli_only_for_errors)
{
  thd->db= (char*) rewrite_db(db);
  DBUG_ASSERT(thd->query == 0);
  thd->query= 0;				// Should not be needed
  thd->query_length= 0;                         // Should not be needed
  thd->query_error= 0;
  clear_all_errors(thd, rli);
  if (!use_rli_only_for_errors)
  {
#if MYSQL_VERSION_ID < 50000
    rli->future_group_master_log_pos= log_pos + get_event_len() -
      (rli->mi->old_format ? (LOG_EVENT_HEADER_LEN - OLD_HEADER_LEN) : 0);
#else
    rli->future_group_master_log_pos= log_pos;
#endif
  }

  /*
    We test replicate_*_db rules. Note that we have already prepared the file
    to load, even if we are going to ignore and delete it now. So it is
    possible that we did a lot of disk writes for nothing. In other words, a
    big LOAD DATA INFILE on the master will still consume a lot of space on
    the slave (space in the relay log + space of temp files: twice the space
    of the file to load...) even if it will finally be ignored.
    TODO: fix this; this can be done by testing rules in
    Create_file_log_event::exec_event() and then discarding Append_block and
    al. Another way is do the filtering in the I/O thread (more efficient: no
    disk writes at all).
  */
  if (db_ok(thd->db, replicate_do_db, replicate_ignore_db))
  {
    thd->set_time((time_t)when);
    VOID(pthread_mutex_lock(&LOCK_thread_count));
    thd->query_id = query_id++;
    VOID(pthread_mutex_unlock(&LOCK_thread_count));

    TABLE_LIST tables;
    bzero((char*) &tables,sizeof(tables));
    tables.db = thd->db;
    tables.alias = tables.real_name = (char*)table_name;
    tables.lock_type = TL_WRITE;
    tables.updating= 1;

    // the table will be opened in mysql_load    
    if (table_rules_on && !tables_ok(thd, &tables))
    {
      // TODO: this is a bug - this needs to be moved to the I/O thread
      if (net)
        skip_load_data_infile(net);
    }
    else
    {
      char llbuff[22];
      enum enum_duplicates handle_dup;
      if (sql_ex.opt_flags & REPLACE_FLAG)
	handle_dup= DUP_REPLACE;
      else if (sql_ex.opt_flags & IGNORE_FLAG)
        handle_dup= DUP_IGNORE;
      else
      {
        /*
	  When replication is running fine, if it was DUP_ERROR on the
          master then we could choose DUP_IGNORE here, because if DUP_ERROR
          suceeded on master, and data is identical on the master and slave,
          then there should be no uniqueness errors on slave, so DUP_IGNORE is
          the same as DUP_ERROR. But in the unlikely case of uniqueness errors
          (because the data on the master and slave happen to be different
	  (user error or bug), we want LOAD DATA to print an error message on
	  the slave to discover the problem.

          If reading from net (a 3.23 master), mysql_load() will change this
          to DUP_IGNORE.
        */
        handle_dup= DUP_ERROR;
      }

      sql_exchange ex((char*)fname, sql_ex.opt_flags & DUMPFILE_FLAG);
      String field_term(sql_ex.field_term,sql_ex.field_term_len,log_cs);
      String enclosed(sql_ex.enclosed,sql_ex.enclosed_len,log_cs);
      String line_term(sql_ex.line_term,sql_ex.line_term_len,log_cs);
      String line_start(sql_ex.line_start,sql_ex.line_start_len,log_cs);
      String escaped(sql_ex.escaped,sql_ex.escaped_len, log_cs);
      ex.field_term= &field_term;
      ex.enclosed= &enclosed;
      ex.line_term= &line_term;
      ex.line_start= &line_start;
      ex.escaped= &escaped;

      ex.opt_enclosed = (sql_ex.opt_flags & OPT_ENCLOSED_FLAG);
      if (sql_ex.empty_flags & FIELD_TERM_EMPTY)
	ex.field_term->length(0);

      ex.skip_lines = skip_lines;
      List<Item> field_list;
      set_fields(field_list);
      thd->variables.pseudo_thread_id= thread_id;
      if (net)
      {
	// mysql_load will use thd->net to read the file
	thd->net.vio = net->vio;
	/*
	  Make sure the client does not get confused about the packet sequence
	*/
	thd->net.pkt_nr = net->pkt_nr;
      }
      if (mysql_load(thd, &ex, &tables, field_list, handle_dup, net != 0,
		     TL_WRITE))
	thd->query_error = 1;
      if (thd->cuted_fields)
      {
	/* log_pos is the position of the LOAD event in the master log */
	sql_print_error("\
Slave: load data infile on table '%s' at log position %s in log \
'%s' produced %ld warning(s). Default database: '%s'",
                        (char*) table_name,
                        llstr(log_pos,llbuff), RPL_LOG_NAME, 
			(ulong) thd->cuted_fields,
                        print_slave_db_safe(db));
      }
      if (net)
        net->pkt_nr= thd->net.pkt_nr;
    }
  }
  else
  {
    /*
      We will just ask the master to send us /dev/null if we do not
      want to load the data.
      TODO: this a bug - needs to be done in I/O thread
    */
    if (net)
      skip_load_data_infile(net);
  }
	    
  thd->net.vio = 0; 
  thd->db= 0;					// prevent db from being freed
  close_thread_tables(thd);
  if (thd->query_error)
  {
    /* this err/sql_errno code is copy-paste from send_error() */
    const char *err;
    int sql_errno;
    if ((err=thd->net.last_error)[0])
      sql_errno=thd->net.last_errno;
    else
    {
      sql_errno=ER_UNKNOWN_ERROR;
      err=ER(sql_errno);       
    }
    slave_print_error(rli,sql_errno,"\
Error '%s' running LOAD DATA INFILE on table '%s'. Default database: '%s'",
		      err, (char*)table_name, print_slave_db_safe(db));
    free_root(&thd->mem_root,MYF(MY_KEEP_PREALLOC));
    return 1;
  }
  free_root(&thd->mem_root,MYF(MY_KEEP_PREALLOC));
	    
  if (thd->is_fatal_error)
  {
    slave_print_error(rli,ER_UNKNOWN_ERROR, "\
Fatal error running LOAD DATA INFILE on table '%s'. Default database: '%s'",
		      (char*)table_name, print_slave_db_safe(db));
    return 1;
  }

  return ( use_rli_only_for_errors ? 0 : Log_event::exec_event(rli) ); 
}
#endif


/**************************************************************************
  Rotate_log_event methods
**************************************************************************/

/*
  Rotate_log_event::pack_info()
*/

#if defined(HAVE_REPLICATION) && !defined(MYSQL_CLIENT)
void Rotate_log_event::pack_info(Protocol *protocol)
{
  char buf1[256], buf[22];
  String tmp(buf1, sizeof(buf1), log_cs);
  tmp.length(0);
  tmp.append(new_log_ident, ident_len);
  tmp.append(";pos=");
  tmp.append(llstr(pos,buf));
  protocol->store(tmp.ptr(), tmp.length(), &my_charset_bin);
}
#endif


/*
  Rotate_log_event::print()
*/

#ifdef MYSQL_CLIENT
void Rotate_log_event::print(FILE* file, bool short_form, char* last_db)
{
  char buf[22];
  if (short_form)
    return;

  print_header(file);
  fprintf(file, "\tRotate to ");
  if (new_log_ident)
    my_fwrite(file, (byte*) new_log_ident, (uint)ident_len, 
	      MYF(MY_NABP | MY_WME));
  fprintf(file, "  pos: %s", llstr(pos, buf));
  fputc('\n', file);
  fflush(file);
}
#endif /* MYSQL_CLIENT */


/*
  Rotate_log_event::Rotate_log_event()
*/

Rotate_log_event::Rotate_log_event(const char* buf, int event_len,
				   bool old_format)
  :Log_event(buf, old_format),new_log_ident(NULL),alloced(0)
{
  // The caller will ensure that event_len is what we have at EVENT_LEN_OFFSET
  int header_size = (old_format) ? OLD_HEADER_LEN : LOG_EVENT_HEADER_LEN;
  uint ident_offset;
  DBUG_ENTER("Rotate_log_event");

  if (event_len < header_size)
    DBUG_VOID_RETURN;

  buf += header_size;
  if (old_format)
  {
    ident_len = (uint)(event_len - OLD_HEADER_LEN);
    pos = 4;
    ident_offset = 0;
  }
  else
  {
    ident_len = (uint)(event_len - ROTATE_EVENT_OVERHEAD);
    pos = uint8korr(buf + R_POS_OFFSET);
    ident_offset = ROTATE_HEADER_LEN;
  }
  set_if_smaller(ident_len,FN_REFLEN-1);
  if (!(new_log_ident= my_strdup_with_length((byte*) buf +
					     ident_offset,
					     (uint) ident_len,
					     MYF(MY_WME))))
    DBUG_VOID_RETURN;
  alloced = 1;
  DBUG_VOID_RETURN;
}


/*
  Rotate_log_event::write_data()
*/

int Rotate_log_event::write_data(IO_CACHE* file)
{
  char buf[ROTATE_HEADER_LEN];
  int8store(buf + R_POS_OFFSET, pos);
  return (my_b_safe_write(file, (byte*)buf, ROTATE_HEADER_LEN) ||
	  my_b_safe_write(file, (byte*)new_log_ident, (uint) ident_len));
}


/*
  Rotate_log_event::exec_event()

  Got a rotate log even from the master

  IMPLEMENTATION
    This is mainly used so that we can later figure out the logname and
    position for the master.

    We can't rotate the slave as this will cause infinitive rotations
    in a A -> B -> A setup.

  RETURN VALUES
    0	ok
*/

#if defined(HAVE_REPLICATION) && !defined(MYSQL_CLIENT)
int Rotate_log_event::exec_event(struct st_relay_log_info* rli)
{
  DBUG_ENTER("Rotate_log_event::exec_event");

  pthread_mutex_lock(&rli->data_lock);
  rli->event_relay_log_pos += get_event_len();
  /*
    If we are in a transaction: the only normal case is when the I/O thread was
    copying a big transaction, then it was stopped and restarted: we have this
    in the relay log:
    BEGIN
    ...
    ROTATE (a fake one)
    ...
    COMMIT or ROLLBACK
    In that case, we don't want to touch the coordinates which correspond to
    the beginning of the transaction.
  */
  if (!(thd->options & OPTION_BEGIN))
  {
    memcpy(rli->group_master_log_name, new_log_ident, ident_len+1);
    rli->notify_group_master_log_name_update();
    rli->group_master_log_pos = pos;
    rli->group_relay_log_pos = rli->event_relay_log_pos;
    DBUG_PRINT("info", ("group_master_log_pos: %lu",
                        (ulong) rli->group_master_log_pos));
  }
  pthread_mutex_unlock(&rli->data_lock);
  pthread_cond_broadcast(&rli->data_cond);
  flush_relay_log_info(rli);
  DBUG_RETURN(0);
}
#endif


/**************************************************************************
	Intvar_log_event methods
**************************************************************************/

/*
  Intvar_log_event::pack_info()
*/

#if defined(HAVE_REPLICATION) && !defined(MYSQL_CLIENT)
void Intvar_log_event::pack_info(Protocol *protocol)
{
  char buf[256], *pos;
  pos= strmake(buf, get_var_type_name(), sizeof(buf)-23);
  *pos++= '=';
  pos= longlong10_to_str(val, pos, -10);
  protocol->store(buf, (uint) (pos-buf), &my_charset_bin);
}
#endif


/*
  Intvar_log_event::Intvar_log_event()
*/

Intvar_log_event::Intvar_log_event(const char* buf, bool old_format)
  :Log_event(buf, old_format)
{
  buf += (old_format) ? OLD_HEADER_LEN : LOG_EVENT_HEADER_LEN;
  type = buf[I_TYPE_OFFSET];
  val = uint8korr(buf+I_VAL_OFFSET);
}


/*
  Intvar_log_event::get_var_type_name()
*/

const char* Intvar_log_event::get_var_type_name()
{
  switch(type) {
  case LAST_INSERT_ID_EVENT: return "LAST_INSERT_ID";
  case INSERT_ID_EVENT: return "INSERT_ID";
  default: /* impossible */ return "UNKNOWN";
  }
}


/*
  Intvar_log_event::write_data()
*/

int Intvar_log_event::write_data(IO_CACHE* file)
{
  char buf[9];
  buf[I_TYPE_OFFSET] = type;
  int8store(buf + I_VAL_OFFSET, val);
  return my_b_safe_write(file, (byte*) buf, sizeof(buf));
}


/*
  Intvar_log_event::print()
*/

#ifdef MYSQL_CLIENT
void Intvar_log_event::print(FILE* file, bool short_form, char* last_db)
{
  char llbuff[22];
  const char *msg;
  LINT_INIT(msg);

  if (!short_form)
  {
    print_header(file);
    fprintf(file, "\tIntvar\n");
  }

  fprintf(file, "SET ");
  switch (type) {
  case LAST_INSERT_ID_EVENT:
    msg="LAST_INSERT_ID";
    break;
  case INSERT_ID_EVENT:
    msg="INSERT_ID";
    break;
  }
  fprintf(file, "%s=%s;\n", msg, llstr(val,llbuff));
  fflush(file);
}
#endif


/*
  Intvar_log_event::exec_event()
*/

#if defined(HAVE_REPLICATION)&& !defined(MYSQL_CLIENT)
int Intvar_log_event::exec_event(struct st_relay_log_info* rli)
{
  switch (type) {
  case LAST_INSERT_ID_EVENT:
    thd->last_insert_id_used = 1;
    thd->last_insert_id = val;
    break;
  case INSERT_ID_EVENT:
    thd->next_insert_id = val;
    break;
  }
  rli->inc_event_relay_log_pos(get_event_len());
  return 0;
}
#endif


/**************************************************************************
  Rand_log_event methods
**************************************************************************/

#if defined(HAVE_REPLICATION) && !defined(MYSQL_CLIENT)
void Rand_log_event::pack_info(Protocol *protocol)
{
  char buf1[256], *pos;
  pos= strmov(buf1,"rand_seed1=");
  pos= int10_to_str((long) seed1, pos, 10);
  pos= strmov(pos, ",rand_seed2=");
  pos= int10_to_str((long) seed2, pos, 10);
  protocol->store(buf1, (uint) (pos-buf1), &my_charset_bin);
}
#endif


Rand_log_event::Rand_log_event(const char* buf, bool old_format)
  :Log_event(buf, old_format)
{
  buf += (old_format) ? OLD_HEADER_LEN : LOG_EVENT_HEADER_LEN;
  seed1 = uint8korr(buf+RAND_SEED1_OFFSET);
  seed2 = uint8korr(buf+RAND_SEED2_OFFSET);
}


int Rand_log_event::write_data(IO_CACHE* file)
{
  char buf[16];
  int8store(buf + RAND_SEED1_OFFSET, seed1);
  int8store(buf + RAND_SEED2_OFFSET, seed2);
  return my_b_safe_write(file, (byte*) buf, sizeof(buf));
}


#ifdef MYSQL_CLIENT
void Rand_log_event::print(FILE* file, bool short_form, char* last_db)
{
  char llbuff[22],llbuff2[22];
  if (!short_form)
  {
    print_header(file);
    fprintf(file, "\tRand\n");
  }
  fprintf(file, "SET @@RAND_SEED1=%s, @@RAND_SEED2=%s;\n",
	  llstr(seed1, llbuff),llstr(seed2, llbuff2));
  fflush(file);
}
#endif /* MYSQL_CLIENT */


#if defined(HAVE_REPLICATION) && !defined(MYSQL_CLIENT)
int Rand_log_event::exec_event(struct st_relay_log_info* rli)
{
  thd->rand.seed1= (ulong) seed1;
  thd->rand.seed2= (ulong) seed2;
  rli->inc_event_relay_log_pos(get_event_len());
  return 0;
}
#endif /* !MYSQL_CLIENT */


/**************************************************************************
  User_var_log_event methods
**************************************************************************/

#if defined(HAVE_REPLICATION) && !defined(MYSQL_CLIENT)
void User_var_log_event::pack_info(Protocol* protocol)
{
  char *buf= 0;
  uint val_offset= 4 + name_len;
  uint event_len= val_offset;

  if (is_null)
  {
    buf= my_malloc(val_offset + 5, MYF(MY_WME));
    strmov(buf + val_offset, "NULL");
    event_len= val_offset + 4;
  }
  else
  {
    switch (type) {
    case REAL_RESULT:
      double real_val;
      float8get(real_val, val);
      buf= my_malloc(val_offset + FLOATING_POINT_BUFFER, MYF(MY_WME));
      event_len+= my_sprintf(buf + val_offset,
			     (buf + val_offset, "%.14g", real_val));
      break;
    case INT_RESULT:
      buf= my_malloc(val_offset + 22, MYF(MY_WME));
      event_len= longlong10_to_str(uint8korr(val), buf + val_offset,-10)-buf;
      break;
    case STRING_RESULT:
      /* 15 is for 'COLLATE' and other chars */
      buf= my_malloc(event_len+val_len*2+1+2*MY_CS_NAME_SIZE+15, MYF(MY_WME));
      CHARSET_INFO *cs;
      if (!(cs= get_charset(charset_number, MYF(0))))
      {
        strmov(buf+val_offset, "???");
        event_len+= 3;
      }
      else
      {
        char *p= strxmov(buf + val_offset, "_", cs->csname, " ", NullS);
        p= str_to_hex(p, val, val_len);
        p= strxmov(p, " COLLATE ", cs->name, NullS);
        event_len= p-buf;
      }
      break;
    case ROW_RESULT:
    default:
      DBUG_ASSERT(1);
      return;
    }
  }
  buf[0]= '@';
  buf[1]= '`';
  buf[2+name_len]= '`';
  buf[3+name_len]= '=';
  memcpy(buf+2, name, name_len);
  protocol->store(buf, event_len, &my_charset_bin);
  my_free(buf, MYF(MY_ALLOW_ZERO_PTR));
}
#endif /* !MYSQL_CLIENT */


User_var_log_event::User_var_log_event(const char* buf, bool old_format)
  :Log_event(buf, old_format)
{
  buf+= (old_format) ? OLD_HEADER_LEN : LOG_EVENT_HEADER_LEN;
  name_len= uint4korr(buf);
  name= (char *) buf + UV_NAME_LEN_SIZE;
  buf+= UV_NAME_LEN_SIZE + name_len;
  is_null= (bool) *buf;
  if (is_null)
  {
    type= STRING_RESULT;
    charset_number= my_charset_bin.number;
    val_len= 0;
    val= 0;  
  }
  else
  {
    type= (Item_result) buf[UV_VAL_IS_NULL];
    charset_number= uint4korr(buf + UV_VAL_IS_NULL + UV_VAL_TYPE_SIZE);
    val_len= uint4korr(buf + UV_VAL_IS_NULL + UV_VAL_TYPE_SIZE + 
		       UV_CHARSET_NUMBER_SIZE);
    val= (char *) (buf + UV_VAL_IS_NULL + UV_VAL_TYPE_SIZE +
		   UV_CHARSET_NUMBER_SIZE + UV_VAL_LEN_SIZE);
  }
}


int User_var_log_event::write_data(IO_CACHE* file)
{
  char buf[UV_NAME_LEN_SIZE];
  char buf1[UV_VAL_IS_NULL + UV_VAL_TYPE_SIZE + 
	    UV_CHARSET_NUMBER_SIZE + UV_VAL_LEN_SIZE];
  char buf2[8], *pos= buf2;
  uint buf1_length;

  int4store(buf, name_len);
  
  if ((buf1[0]= is_null))
  {
    buf1_length= 1;
    val_len= 0;
  }    
  else
  {
    buf1[1]= type;
    int4store(buf1 + 2, charset_number);
    int4store(buf1 + 2 + UV_CHARSET_NUMBER_SIZE, val_len);
    buf1_length= 10;

    switch (type) {
    case REAL_RESULT:
      float8store(buf2, *(double*) val);
      break;
    case INT_RESULT:
      int8store(buf2, *(longlong*) val);
      break;
    case STRING_RESULT:
      pos= val;
      break;
    case ROW_RESULT:
    default:
      DBUG_ASSERT(1);
      return 0;
    }
  }
  return (my_b_safe_write(file, (byte*) buf, sizeof(buf))   ||
	  my_b_safe_write(file, (byte*) name, name_len)     ||
	  my_b_safe_write(file, (byte*) buf1, buf1_length) ||
	  my_b_safe_write(file, (byte*) pos, val_len));
}


/*
  User_var_log_event::print()
*/

#ifdef MYSQL_CLIENT
void User_var_log_event::print(FILE* file, bool short_form, char* last_db)
{
  if (!short_form)
  {
    print_header(file);
    fprintf(file, "\tUser_var\n");
  }

  fprintf(file, "SET @`");
  my_fwrite(file, (byte*) name, (uint) (name_len), MYF(MY_NABP | MY_WME));
  fprintf(file, "`");

  if (is_null)
  {
    fprintf(file, ":=NULL;\n");
  }
  else
  {
    switch (type) {
    case REAL_RESULT:
      double real_val;
      float8get(real_val, val);
      fprintf(file, ":=%.14g;\n", real_val);
      break;
    case INT_RESULT:
      char int_buf[22];
      longlong10_to_str(uint8korr(val), int_buf, -10);
      fprintf(file, ":=%s;\n", int_buf);
      break;
    case STRING_RESULT:
    {
      /*
        Let's express the string in hex. That's the most robust way. If we
        print it in character form instead, we need to escape it with
        character_set_client which we don't know (we will know it in 5.0, but
        in 4.1 we don't know it easily when we are printing
        User_var_log_event). Explanation why we would need to bother with
        character_set_client (quoting Bar):
        > Note, the parser doesn't switch to another unescaping mode after
        > it has met a character set introducer.
        > For example, if an SJIS client says something like:
        > SET @a= _ucs2 \0a\0b'
        > the string constant is still unescaped according to SJIS, not
        > according to UCS2.
      */
      char *hex_str;
      CHARSET_INFO *cs;

      if (!(hex_str= (char *)my_alloca(2*val_len+1+2))) // 2 hex digits / byte
        break; // no error, as we are 'void'
      str_to_hex(hex_str, val, val_len);
      /*
        For proper behaviour when mysqlbinlog|mysql, we need to explicitely
        specify the variable's collation. It will however cause problems when
        people want to mysqlbinlog|mysql into another server not supporting the
        character set. But there's not much to do about this and it's unlikely.
      */
      if (!(cs= get_charset(charset_number, MYF(0))))
        /*
          Generate an unusable command (=> syntax error) is probably the best
          thing we can do here.
        */
        fprintf(file, ":=???;\n");
      else
        fprintf(file, ":=_%s %s COLLATE %s;\n", cs->csname, hex_str, cs->name);
      my_afree(hex_str);
    }
      break;
    case ROW_RESULT:
    default:
      DBUG_ASSERT(1);
      return;
    }
  }
  fflush(file);
}
#endif


/*
  User_var_log_event::exec_event()
*/

#if defined(HAVE_REPLICATION) && !defined(MYSQL_CLIENT)
int User_var_log_event::exec_event(struct st_relay_log_info* rli)
{
<<<<<<< HEAD
  Item *it= 0;
  CHARSET_INFO *charset;
  if (!(charset= get_charset(charset_number, MYF(MY_WME))))
    return 1;
  LEX_STRING user_var_name;
  user_var_name.str= name;
  user_var_name.length= name_len;
  double real_val;
  longlong int_val;
=======
  char *load_data_query= 0;
  init_sql_alloc(&thd->mem_root, thd->variables.query_alloc_block_size, 0);
  thd->db= (char*) rewrite_db(db);
  DBUG_ASSERT(thd->query == 0);
  clear_all_errors(thd, rli);
>>>>>>> 801a2495

  if (is_null)
  {
    it= new Item_null();
  }
  else
  {
    switch (type) {
    case REAL_RESULT:
      float8get(real_val, val);
      it= new Item_real(real_val);
      val= (char*) &real_val;		// Pointer to value in native format
      val_len= 8;
      break;
    case INT_RESULT:
      int_val= (longlong) uint8korr(val);
      it= new Item_int(int_val);
      val= (char*) &int_val;		// Pointer to value in native format
      val_len= 8;
      break;
    case STRING_RESULT:
      it= new Item_string(val, val_len, charset);
      break;
    case ROW_RESULT:
    default:
      DBUG_ASSERT(1);
      return 0;
    }
  }
  Item_func_set_user_var e(user_var_name, it);
  /*
    Item_func_set_user_var can't substitute something else on its place =>
    0 can be passed as last argument (reference on item)
  */
  e.fix_fields(thd, 0, 0);
  e.update_hash(val, val_len, type, charset, DERIVATION_NONE);
  free_root(&thd->mem_root,0);

<<<<<<< HEAD
  rli->inc_event_relay_log_pos(get_event_len());
  return 0;
}
#endif /* !MYSQL_CLIENT */
=======
    TABLE_LIST tables;
    bzero((char*) &tables,sizeof(tables));
    tables.db = thd->db;
    tables.alias = tables.real_name = (char*)table_name;
    tables.lock_type = TL_WRITE;
    tables.updating= 1;
    // the table will be opened in mysql_load    
    if (table_rules_on && !tables_ok(thd, &tables))
    {
      // TODO: this is a bug - this needs to be moved to the I/O thread
      if (net)
        skip_load_data_infile(net);
    }
    else
    {
      char llbuff[22];
      enum enum_duplicates handle_dup;
      /*
        Make a simplified LOAD DATA INFILE query, for the information of the
        user in SHOW PROCESSLIST. Note that db is known in the 'db' column.
      */
      if ((load_data_query= (char *) my_alloca(18 + strlen(fname) + 14 +
                                               strlen(tables.real_name) + 8)))
      {
        thd->query_length= (uint)(strxmov(load_data_query,
                                          "LOAD DATA INFILE '", fname,
                                          "' INTO TABLE `", tables.real_name,
                                          "` <...>", NullS) - load_data_query);
        thd->query= load_data_query;
      }
      if (sql_ex.opt_flags & REPLACE_FLAG)
	handle_dup= DUP_REPLACE;
      else if (sql_ex.opt_flags & IGNORE_FLAG)
        handle_dup= DUP_IGNORE;
      else
      {
        /*
          When replication is running fine, if it was DUP_ERROR on the 
          master then we could choose DUP_IGNORE here, because if DUP_ERROR
          suceeded on master, and data is identical on the master and slave,
          then there should be no uniqueness errors on slave, so DUP_IGNORE is
          the same as DUP_ERROR. But in the unlikely case of uniqueness errors
          (because the data on the master and slave happen to be different
	  (user error or bug), we want LOAD DATA to print an error message on
	  the slave to discover the problem.
>>>>>>> 801a2495


/**************************************************************************
  Slave_log_event methods
**************************************************************************/

<<<<<<< HEAD
#ifdef HAVE_REPLICATION
#ifdef MYSQL_CLIENT
void Unknown_log_event::print(FILE* file, bool short_form, char* last_db)
{
  if (short_form)
    return;
  print_header(file);
  fputc('\n', file);
  fprintf(file, "# %s", "Unknown event\n");
}
#endif  

#ifndef MYSQL_CLIENT
void Slave_log_event::pack_info(Protocol *protocol)
{
  char buf[256+HOSTNAME_LENGTH], *pos;
  pos= strmov(buf, "host=");
  pos= strnmov(pos, master_host, HOSTNAME_LENGTH);
  pos= strmov(pos, ",port=");
  pos= int10_to_str((long) master_port, pos, 10);
  pos= strmov(pos, ",log=");
  pos= strmov(pos, master_log);
  pos= strmov(pos, ",pos=");
  pos= longlong10_to_str(master_pos, pos, 10);
  protocol->store(buf, pos-buf, &my_charset_bin);
}
#endif /* !MYSQL_CLIENT */


#ifndef MYSQL_CLIENT
Slave_log_event::Slave_log_event(THD* thd_arg,
				 struct st_relay_log_info* rli)
  :Log_event(thd_arg, 0, 0), mem_pool(0), master_host(0)
{
  DBUG_ENTER("Slave_log_event");
  if (!rli->inited)				// QQ When can this happen ?
    DBUG_VOID_RETURN;
  
  MASTER_INFO* mi = rli->mi;
  // TODO: re-write this better without holding both locks at the same time
  pthread_mutex_lock(&mi->data_lock);
  pthread_mutex_lock(&rli->data_lock);
  master_host_len = strlen(mi->host);
  master_log_len = strlen(rli->group_master_log_name);
  // on OOM, just do not initialize the structure and print the error
  if ((mem_pool = (char*)my_malloc(get_data_size() + 1,
				   MYF(MY_WME))))
=======
      ex.skip_lines = skip_lines;
      List<Item> field_list;
      set_fields(field_list);
      thd->slave_proxy_id = thread_id;
      if (net)
      {
	// mysql_load will use thd->net to read the file
	thd->net.vio = net->vio;
	/*
	  Make sure the client does not get confused about the packet sequence
	*/
	thd->net.pkt_nr = net->pkt_nr;
      }
      if (mysql_load(thd, &ex, &tables, field_list, handle_dup, net != 0,
		     TL_WRITE))
	thd->query_error = 1;
      /* log_pos is the position of the LOAD event in the master log */
      if (thd->cuted_fields)
	sql_print_error("\
Slave: load data infile on table '%s' at log position %s in log \
'%s' produced %ld warning(s). Default database: '%s'",
                        (char*) table_name,
                        llstr(log_pos,llbuff), RPL_LOG_NAME, 
			(ulong) thd->cuted_fields,
                        print_slave_db_safe(db));
      if (net)
        net->pkt_nr= thd->net.pkt_nr;
    }
  }
  else
  {
    /*
      We will just ask the master to send us /dev/null if we do not
      want to load the data.
      TODO: this a bug - needs to be done in I/O thread
    */
    if (net)
      skip_load_data_infile(net);
  }
	    
  thd->net.vio = 0; 
  VOID(pthread_mutex_lock(&LOCK_thread_count));
  thd->db= 0;
  thd->query= 0;
  thd->query_length= 0;
  VOID(pthread_mutex_unlock(&LOCK_thread_count));
  close_thread_tables(thd);
  if (load_data_query)
    my_afree(load_data_query);
  if (thd->query_error)
  {
    /* this err/sql_errno code is copy-paste from send_error() */
    const char *err;
    int sql_errno;
    if ((err=thd->net.last_error)[0])
      sql_errno=thd->net.last_errno;
    else
    {
      sql_errno=ER_UNKNOWN_ERROR;
      err=ER(sql_errno);       
    }
    slave_print_error(rli,sql_errno,"\
Error '%s' running LOAD DATA INFILE on table '%s'. Default database: '%s'",
		      err, (char*)table_name, print_slave_db_safe(db));
    free_root(&thd->mem_root,MYF(MY_KEEP_PREALLOC));
    return 1;
  }
  free_root(&thd->mem_root,MYF(MY_KEEP_PREALLOC));
	    
  if (thd->fatal_error)
>>>>>>> 801a2495
  {
    master_host = mem_pool + SL_MASTER_HOST_OFFSET ;
    memcpy(master_host, mi->host, master_host_len + 1);
    master_log = master_host + master_host_len + 1;
    memcpy(master_log, rli->group_master_log_name, master_log_len + 1);
    master_port = mi->port;
    master_pos = rli->group_master_log_pos;
    DBUG_PRINT("info", ("master_log: %s  pos: %d", master_log,
			(ulong) master_pos));
  }
  else
    sql_print_error("Out of memory while recording slave event");
  pthread_mutex_unlock(&rli->data_lock);
  pthread_mutex_unlock(&mi->data_lock);
  DBUG_VOID_RETURN;
}
#endif /* !MYSQL_CLIENT */


Slave_log_event::~Slave_log_event()
{
  my_free(mem_pool, MYF(MY_ALLOW_ZERO_PTR));
}


#ifdef MYSQL_CLIENT
void Slave_log_event::print(FILE* file, bool short_form, char* last_db)
{
  char llbuff[22];
  if (short_form)
    return;
  print_header(file);
  fputc('\n', file);
  fprintf(file, "\
Slave: master_host: '%s'  master_port: %d  master_log: '%s'  master_pos: %s\n",
	  master_host, master_port, master_log, llstr(master_pos, llbuff));
}
#endif /* MYSQL_CLIENT */


int Slave_log_event::get_data_size()
{
  return master_host_len + master_log_len + 1 + SL_MASTER_HOST_OFFSET;
}


int Slave_log_event::write_data(IO_CACHE* file)
{
  int8store(mem_pool + SL_MASTER_POS_OFFSET, master_pos);
  int2store(mem_pool + SL_MASTER_PORT_OFFSET, master_port);
  // log and host are already there
  return my_b_safe_write(file, (byte*)mem_pool, get_data_size());
}


void Slave_log_event::init_from_mem_pool(int data_size)
{
  master_pos = uint8korr(mem_pool + SL_MASTER_POS_OFFSET);
  master_port = uint2korr(mem_pool + SL_MASTER_PORT_OFFSET);
  master_host = mem_pool + SL_MASTER_HOST_OFFSET;
  master_host_len = strlen(master_host);
  // safety
  master_log = master_host + master_host_len + 1;
  if (master_log > mem_pool + data_size)
  {
    master_host = 0;
    return;
  }
  master_log_len = strlen(master_log);
}


Slave_log_event::Slave_log_event(const char* buf, int event_len)
  :Log_event(buf,0),mem_pool(0),master_host(0)
{
  event_len -= LOG_EVENT_HEADER_LEN;
  if (event_len < 0)
    return;
  if (!(mem_pool = (char*) my_malloc(event_len + 1, MYF(MY_WME))))
    return;
  memcpy(mem_pool, buf + LOG_EVENT_HEADER_LEN, event_len);
  mem_pool[event_len] = 0;
  init_from_mem_pool(event_len);
}


#ifndef MYSQL_CLIENT
int Slave_log_event::exec_event(struct st_relay_log_info* rli)
{
  if (mysql_bin_log.is_open())
    mysql_bin_log.write(this);
  return Log_event::exec_event(rli);
}
#endif /* !MYSQL_CLIENT */


/**************************************************************************
	Stop_log_event methods
**************************************************************************/

/*
  Stop_log_event::print()
*/

#ifdef MYSQL_CLIENT
void Stop_log_event::print(FILE* file, bool short_form, char* last_db)
{
  if (short_form)
    return;

  print_header(file);
  fprintf(file, "\tStop\n");
  fflush(file);
}
#endif /* MYSQL_CLIENT */


/*
  Stop_log_event::exec_event()

  The master stopped. 
  We used to clean up all temporary tables but this is useless as, as the
  master has shut down properly, it has written all DROP TEMPORARY TABLE and DO
  RELEASE_LOCK (prepared statements' deletion is TODO).
  We used to clean up slave_load_tmpdir, but this is useless as it has been
  cleared at the end of LOAD DATA INFILE.
  So we have nothing to do here.
  The place were we must do this cleaning is in Start_log_event::exec_event(),
  not here. Because if we come here, the master was sane.
*/

#ifndef MYSQL_CLIENT
int Stop_log_event::exec_event(struct st_relay_log_info* rli)
{
  /*
    We do not want to update master_log pos because we get a rotate event
    before stop, so by now group_master_log_name is set to the next log.
    If we updated it, we will have incorrect master coordinates and this
    could give false triggers in MASTER_POS_WAIT() that we have reached
    the target position when in fact we have not.
  */
  rli->inc_group_relay_log_pos(get_event_len(), 0);
  flush_relay_log_info(rli);
  return 0;
}
#endif /* !MYSQL_CLIENT */
#endif /* HAVE_REPLICATION */


/**************************************************************************
	Create_file_log_event methods
**************************************************************************/

/*
  Create_file_log_event ctor
*/

#ifndef MYSQL_CLIENT
Create_file_log_event::
Create_file_log_event(THD* thd_arg, sql_exchange* ex,
		      const char* db_arg, const char* table_name_arg,
		      List<Item>& fields_arg, enum enum_duplicates handle_dup,
		      char* block_arg, uint block_len_arg, bool using_trans)
  :Load_log_event(thd_arg,ex,db_arg,table_name_arg,fields_arg,handle_dup,
		  using_trans),
   fake_base(0), block(block_arg), event_buf(0), block_len(block_len_arg),
   file_id(thd_arg->file_id = mysql_bin_log.next_file_id())
{
  DBUG_ENTER("Create_file_log_event");
  sql_ex.force_new_format();
  DBUG_VOID_RETURN;
}
#endif /* !MYSQL_CLIENT */


/*
  Create_file_log_event::write_data_body()
*/

int Create_file_log_event::write_data_body(IO_CACHE* file)
{
  int res;
  if ((res = Load_log_event::write_data_body(file)) || fake_base)
    return res;
  return (my_b_safe_write(file, (byte*) "", 1) ||
	  my_b_safe_write(file, (byte*) block, block_len));
}


/*
  Create_file_log_event::write_data_header()
*/

int Create_file_log_event::write_data_header(IO_CACHE* file)
{
  int res;
  if ((res = Load_log_event::write_data_header(file)) || fake_base)
    return res;
  byte buf[CREATE_FILE_HEADER_LEN];
  int4store(buf + CF_FILE_ID_OFFSET, file_id);
  return my_b_safe_write(file, buf, CREATE_FILE_HEADER_LEN);
}


/*
  Create_file_log_event::write_base()
*/

int Create_file_log_event::write_base(IO_CACHE* file)
{
  int res;
  fake_base = 1; // pretend we are Load event
  res = write(file);
  fake_base = 0;
  return res;
}


/*
  Create_file_log_event ctor
*/

Create_file_log_event::Create_file_log_event(const char* buf, int len,
					     bool old_format)
  :Load_log_event(buf,0,old_format),fake_base(0),block(0),inited_from_old(0)
{
  int block_offset;
  DBUG_ENTER("Create_file_log_event");

  /*
    We must make copy of 'buf' as this event may have to live over a
    rotate log entry when used in mysqlbinlog
  */
  if (!(event_buf= my_memdup((byte*) buf, len, MYF(MY_WME))) ||
      (copy_log_event(event_buf, len, old_format)))
    DBUG_VOID_RETURN;

  if (!old_format)
  {
    file_id = uint4korr(buf + LOG_EVENT_HEADER_LEN +
			+ LOAD_HEADER_LEN + CF_FILE_ID_OFFSET);
    // + 1 for \0 terminating fname  
    block_offset = (LOG_EVENT_HEADER_LEN + Load_log_event::get_data_size() +
		    CREATE_FILE_HEADER_LEN + 1);
    if (len < block_offset)
      return;
    block = (char*)buf + block_offset;
    block_len = len - block_offset;
  }
  else
  {
    sql_ex.force_new_format();
    inited_from_old = 1;
  }
  DBUG_VOID_RETURN;
}


/*
  Create_file_log_event::print()
*/

#ifdef MYSQL_CLIENT
void Create_file_log_event::print(FILE* file, bool short_form, 
				  char* last_db, bool enable_local)
{
  if (short_form)
  {
    if (enable_local && check_fname_outside_temp_buf())
      Load_log_event::print(file, 1, last_db);
    return;
  }

  if (enable_local)
  {
    Load_log_event::print(file, 1, last_db, !check_fname_outside_temp_buf());
    /* 
       That one is for "file_id: etc" below: in mysqlbinlog we want the #, in
       SHOW BINLOG EVENTS we don't.
    */
    fprintf(file, "#"); 
  }

  fprintf(file, " file_id: %d  block_len: %d\n", file_id, block_len);
}


void Create_file_log_event::print(FILE* file, bool short_form,
				  char* last_db)
{
  print(file,short_form,last_db,0);
}
#endif /* MYSQL_CLIENT */


/*
  Create_file_log_event::pack_info()
*/

#if defined(HAVE_REPLICATION) && !defined(MYSQL_CLIENT)
void Create_file_log_event::pack_info(Protocol *protocol)
{
  char buf[NAME_LEN*2 + 30 + 21*2], *pos;
  pos= strmov(buf, "db=");
  memcpy(pos, db, db_len);
  pos= strmov(pos + db_len, ";table=");
  memcpy(pos, table_name, table_name_len);
  pos= strmov(pos + table_name_len, ";file_id=");
  pos= int10_to_str((long) file_id, pos, 10);
  pos= strmov(pos, ";block_len=");
  pos= int10_to_str((long) block_len, pos, 10);
  protocol->store(buf, (uint) (pos-buf), &my_charset_bin);
}
#endif /* defined(HAVE_REPLICATION) && !defined(MYSQL_CLIENT) */


/*
  Create_file_log_event::exec_event()
*/

#if defined(HAVE_REPLICATION) && !defined(MYSQL_CLIENT)
int Create_file_log_event::exec_event(struct st_relay_log_info* rli)
{
  char proc_info[17+FN_REFLEN+10], *fname_buf= proc_info+17;
  char *p;
  int fd = -1;
  IO_CACHE file;
  int error = 1;

  bzero((char*)&file, sizeof(file));
  p = slave_load_file_stem(fname_buf, file_id, server_id);
  strmov(p, ".info");			// strmov takes less code than memcpy
  strnmov(proc_info, "Making temp file ", 17); // no end 0
  thd->proc_info= proc_info;
  if ((fd = my_open(fname_buf, O_WRONLY|O_CREAT|O_BINARY|O_TRUNC,
		    MYF(MY_WME))) < 0 ||
      init_io_cache(&file, fd, IO_SIZE, WRITE_CACHE, (my_off_t)0, 0,
		    MYF(MY_WME|MY_NABP)))
  {
    slave_print_error(rli,my_errno, "Error in Create_file event: could not open file '%s'", fname_buf);
    goto err;
  }
  
  // a trick to avoid allocating another buffer
  strmov(p, ".data");
  fname = fname_buf;
  fname_len = (uint)(p-fname) + 5;
  if (write_base(&file))
  {
    strmov(p, ".info"); // to have it right in the error message
    slave_print_error(rli,my_errno,
		      "Error in Create_file event: could not write to file '%s'",
		      fname_buf);
    goto err;
  }
  end_io_cache(&file);
  my_close(fd, MYF(0));
  
  // fname_buf now already has .data, not .info, because we did our trick
  if ((fd = my_open(fname_buf, O_WRONLY|O_CREAT|O_BINARY|O_TRUNC,
		    MYF(MY_WME))) < 0)
  {
    slave_print_error(rli,my_errno, "Error in Create_file event: could not open file '%s'", fname_buf);
    goto err;
  }
  if (my_write(fd, (byte*) block, block_len, MYF(MY_WME+MY_NABP)))
  {
    slave_print_error(rli,my_errno, "Error in Create_file event: write to '%s' failed", fname_buf);
    goto err;
  }
  error=0;					// Everything is ok

err:
  if (error)
    end_io_cache(&file);
  if (fd >= 0)
    my_close(fd, MYF(0));
<<<<<<< HEAD
  return error ? 1 : Log_event::exec_event(rli);
}
#endif /* defined(HAVE_REPLICATION) && !defined(MYSQL_CLIENT) */


/**************************************************************************
	Append_block_log_event methods
**************************************************************************/

/*
  Append_block_log_event ctor
*/

#ifndef MYSQL_CLIENT  
Append_block_log_event::Append_block_log_event(THD* thd_arg, const char* db_arg,
					       char* block_arg,
					       uint block_len_arg,
					       bool using_trans)
  :Log_event(thd_arg,0, using_trans), block(block_arg),
   block_len(block_len_arg), file_id(thd_arg->file_id), db(db_arg)
{
}
#endif


/*
  Append_block_log_event ctor
*/

Append_block_log_event::Append_block_log_event(const char* buf, int len)
  :Log_event(buf, 0),block(0)
{
  DBUG_ENTER("Append_block_log_event");
  if ((uint)len < APPEND_BLOCK_EVENT_OVERHEAD)
    DBUG_VOID_RETURN;
  file_id = uint4korr(buf + LOG_EVENT_HEADER_LEN + AB_FILE_ID_OFFSET);
  block = (char*)buf + APPEND_BLOCK_EVENT_OVERHEAD;
  block_len = len - APPEND_BLOCK_EVENT_OVERHEAD;
  DBUG_VOID_RETURN;
}


/*
  Append_block_log_event::write_data()
*/

int Append_block_log_event::write_data(IO_CACHE* file)
{
  byte buf[APPEND_BLOCK_HEADER_LEN];
  int4store(buf + AB_FILE_ID_OFFSET, file_id);
  return (my_b_safe_write(file, buf, APPEND_BLOCK_HEADER_LEN) ||
	  my_b_safe_write(file, (byte*) block, block_len));
}


/*
  Append_block_log_event::print()
*/

#ifdef MYSQL_CLIENT  
void Append_block_log_event::print(FILE* file, bool short_form,
				   char* last_db)
{
  if (short_form)
    return;
  print_header(file);
  fputc('\n', file);
  fprintf(file, "#Append_block: file_id: %d  block_len: %d\n",
	  file_id, block_len);
=======
  thd->proc_info= 0;
  return error ? 1 : Log_event::exec_event(rli);
>>>>>>> 801a2495
}
#endif /* MYSQL_CLIENT */


/*
  Append_block_log_event::pack_info()
*/

#if defined(HAVE_REPLICATION) && !defined(MYSQL_CLIENT)
void Append_block_log_event::pack_info(Protocol *protocol)
{
  char buf[256];
  uint length;
  length= (uint) my_sprintf(buf,
			    (buf, ";file_id=%u;block_len=%u", file_id,
			     block_len));
  protocol->store(buf, length, &my_charset_bin);
}
#endif /* defined(HAVE_REPLICATION) && !defined(MYSQL_CLIENT) */


/*
  Append_block_log_event::exec_event()
*/

#if defined( HAVE_REPLICATION) && !defined(MYSQL_CLIENT)
int Append_block_log_event::exec_event(struct st_relay_log_info* rli)
{
  char proc_info[17+FN_REFLEN+10], *fname= proc_info+17;
  char *p= slave_load_file_stem(fname, file_id, server_id);
  int fd;
  int error = 1;
  DBUG_ENTER("Append_block_log_event::exec_event");

  memcpy(p, ".data", 6);
  strnmov(proc_info, "Making temp file ", 17); // no end 0
  thd->proc_info= proc_info;
  if ((fd = my_open(fname, O_WRONLY|O_APPEND|O_BINARY, MYF(MY_WME))) < 0)
  {
    slave_print_error(rli,my_errno, "Error in Append_block event: could not open file '%s'", fname);
    goto err;
  }
  if (my_write(fd, (byte*) block, block_len, MYF(MY_WME+MY_NABP)))
  {
    slave_print_error(rli,my_errno, "Error in Append_block event: write to '%s' failed", fname);
    goto err;
  }
  error=0;

err:
  if (fd >= 0)
    my_close(fd, MYF(0));
<<<<<<< HEAD
  DBUG_RETURN(error ? error : Log_event::exec_event(rli));
}
#endif


/**************************************************************************
	Delete_file_log_event methods
**************************************************************************/

/*
  Delete_file_log_event ctor
*/

#ifndef MYSQL_CLIENT
Delete_file_log_event::Delete_file_log_event(THD *thd_arg, const char* db_arg,
					     bool using_trans)
  :Log_event(thd_arg, 0, using_trans), file_id(thd_arg->file_id), db(db_arg)
{
}
#endif

/*
  Delete_file_log_event ctor
*/

Delete_file_log_event::Delete_file_log_event(const char* buf, int len)
  :Log_event(buf, 0),file_id(0)
{
  if ((uint)len < DELETE_FILE_EVENT_OVERHEAD)
    return;
  file_id = uint4korr(buf + LOG_EVENT_HEADER_LEN + AB_FILE_ID_OFFSET);
}


/*
  Delete_file_log_event::write_data()
*/

int Delete_file_log_event::write_data(IO_CACHE* file)
{
 byte buf[DELETE_FILE_HEADER_LEN];
 int4store(buf + DF_FILE_ID_OFFSET, file_id);
 return my_b_safe_write(file, buf, DELETE_FILE_HEADER_LEN);
}


/*
  Delete_file_log_event::print()
*/

#ifdef MYSQL_CLIENT  
void Delete_file_log_event::print(FILE* file, bool short_form,
				  char* last_db)
{
  if (short_form)
    return;
  print_header(file);
  fputc('\n', file);
  fprintf(file, "#Delete_file: file_id=%u\n", file_id);
}
#endif /* MYSQL_CLIENT */

/*
  Delete_file_log_event::pack_info()
*/

#if defined(HAVE_REPLICATION) && !defined(MYSQL_CLIENT)
void Delete_file_log_event::pack_info(Protocol *protocol)
{
  char buf[64];
  uint length;
  length= (uint) my_sprintf(buf, (buf, ";file_id=%u", (uint) file_id));
  protocol->store(buf, (int32) length, &my_charset_bin);
}
#endif

/*
  Delete_file_log_event::exec_event()
*/

#if defined(HAVE_REPLICATION) && !defined(MYSQL_CLIENT)
int Delete_file_log_event::exec_event(struct st_relay_log_info* rli)
{
  char fname[FN_REFLEN+10];
  char *p= slave_load_file_stem(fname, file_id, server_id);
  memcpy(p, ".data", 6);
  (void) my_delete(fname, MYF(MY_WME));
  memcpy(p, ".info", 6);
  (void) my_delete(fname, MYF(MY_WME));
  return Log_event::exec_event(rli);
}
#endif /* defined(HAVE_REPLICATION) && !defined(MYSQL_CLIENT) */


/**************************************************************************
	Execute_load_log_event methods
**************************************************************************/

/*
  Execute_load_log_event ctor
*/

#ifndef MYSQL_CLIENT  
Execute_load_log_event::Execute_load_log_event(THD *thd_arg, const char* db_arg,
					       bool using_trans)
  :Log_event(thd_arg, 0, using_trans), file_id(thd_arg->file_id), db(db_arg)
{
}
#endif
  

/*
  Execute_load_log_event ctor
*/

Execute_load_log_event::Execute_load_log_event(const char* buf, int len)
  :Log_event(buf, 0), file_id(0)
{
  if ((uint)len < EXEC_LOAD_EVENT_OVERHEAD)
    return;
  file_id = uint4korr(buf + LOG_EVENT_HEADER_LEN + EL_FILE_ID_OFFSET);
}


/*
  Execute_load_log_event::write_data()
*/

int Execute_load_log_event::write_data(IO_CACHE* file)
{
  byte buf[EXEC_LOAD_HEADER_LEN];
  int4store(buf + EL_FILE_ID_OFFSET, file_id);
  return my_b_safe_write(file, buf, EXEC_LOAD_HEADER_LEN);
}


/*
  Execute_load_log_event::print()
*/

#ifdef MYSQL_CLIENT  
void Execute_load_log_event::print(FILE* file, bool short_form,
				   char* last_db)
{
  if (short_form)
    return;
  print_header(file);
  fputc('\n', file);
  fprintf(file, "#Exec_load: file_id=%d\n",
	  file_id);
}
#endif

/*
  Execute_load_log_event::pack_info()
*/

#if defined(HAVE_REPLICATION) && !defined(MYSQL_CLIENT)
void Execute_load_log_event::pack_info(Protocol *protocol)
{
  char buf[64];
  uint length;
  length= (uint) my_sprintf(buf, (buf, ";file_id=%u", (uint) file_id));
  protocol->store(buf, (int32) length, &my_charset_bin);
=======
  thd->proc_info= 0;
  return error ? error : Log_event::exec_event(rli);
>>>>>>> 801a2495
}


/*
  Execute_load_log_event::exec_event()
*/

int Execute_load_log_event::exec_event(struct st_relay_log_info* rli)
{
  char fname[FN_REFLEN+10];
  char *p= slave_load_file_stem(fname, file_id, server_id);
  int fd;
  int error = 1;
  IO_CACHE file;
  Load_log_event* lev = 0;

  memcpy(p, ".info", 6);
  if ((fd = my_open(fname, O_RDONLY|O_BINARY, MYF(MY_WME))) < 0 ||
      init_io_cache(&file, fd, IO_SIZE, READ_CACHE, (my_off_t)0, 0,
		    MYF(MY_WME|MY_NABP)))
  {
    slave_print_error(rli,my_errno, "Error in Exec_load event: could not open file '%s'", fname);
    goto err;
  }
  if (!(lev = (Load_log_event*)Log_event::read_log_event(&file,
							 (pthread_mutex_t*)0,
							 (bool)0)) ||
      lev->get_type_code() != NEW_LOAD_EVENT)
  {
    slave_print_error(rli,0, "Error in Exec_load event: file '%s' appears corrupted", fname);
    goto err;
  }

  lev->thd = thd;
  /*
    lev->exec_event should use rli only for errors
    i.e. should not advance rli's position.
    lev->exec_event is the place where the table is loaded (it calls
    mysql_load()).
  */

#if MYSQL_VERSION_ID < 40100
    rli->future_master_log_pos= log_pos + get_event_len() -
      (rli->mi->old_format ? (LOG_EVENT_HEADER_LEN - OLD_HEADER_LEN) : 0);
#elif MYSQL_VERSION_ID < 50000
    rli->future_group_master_log_pos= log_pos + get_event_len() -
      (rli->mi->old_format ? (LOG_EVENT_HEADER_LEN - OLD_HEADER_LEN) : 0);
#else
    rli->future_group_master_log_pos= log_pos;
#endif
  if (lev->exec_event(0,rli,1)) 
  {
    /*
      We want to indicate the name of the file that could not be loaded
      (SQL_LOADxxx).
      But as we are here we are sure the error is in rli->last_slave_error and
      rli->last_slave_errno (example of error: duplicate entry for key), so we
      don't want to overwrite it with the filename.
      What we want instead is add the filename to the current error message.
    */
    char *tmp= my_strdup(rli->last_slave_error,MYF(MY_WME));
    if (tmp)
    {
      slave_print_error(rli,
			rli->last_slave_errno, /* ok to re-use error code */
			"%s. Failed executing load from '%s'", 
			tmp, fname);
      my_free(tmp,MYF(0));
    }
    goto err;
  }
  /*
    We have an open file descriptor to the .info file; we need to close it
    or Windows will refuse to delete the file in my_delete().
  */
  if (fd >= 0)
  {
    my_close(fd, MYF(0));
    end_io_cache(&file);
    fd= -1;
  }
  (void) my_delete(fname, MYF(MY_WME));
  memcpy(p, ".data", 6);
  (void) my_delete(fname, MYF(MY_WME));
  error = 0;

err:
  delete lev;
  if (fd >= 0)
  {
    my_close(fd, MYF(0));
    end_io_cache(&file);
  }
  return error ? error : Log_event::exec_event(rli);
}

#endif /* defined(HAVE_REPLICATION) && !defined(MYSQL_CLIENT) */


/**************************************************************************
	sql_ex_info methods
**************************************************************************/

/*
  sql_ex_info::write_data()
*/

int sql_ex_info::write_data(IO_CACHE* file)
{
  if (new_format())
  {
    return (write_str(file, field_term, field_term_len) ||
	    write_str(file, enclosed,   enclosed_len) ||
	    write_str(file, line_term,  line_term_len) ||
	    write_str(file, line_start, line_start_len) ||
	    write_str(file, escaped,    escaped_len) ||
	    my_b_safe_write(file,(byte*) &opt_flags,1));
  }
  else
  {
    old_sql_ex old_ex;
    old_ex.field_term= *field_term;
    old_ex.enclosed=   *enclosed;
    old_ex.line_term=  *line_term;
    old_ex.line_start= *line_start;
    old_ex.escaped=    *escaped;
    old_ex.opt_flags=  opt_flags;
    old_ex.empty_flags=empty_flags;
    return my_b_safe_write(file, (byte*) &old_ex, sizeof(old_ex));
  }
}


/*
  sql_ex_info::init()
*/

char* sql_ex_info::init(char* buf,char* buf_end,bool use_new_format)
{
  cached_new_format = use_new_format;
  if (use_new_format)
  {
    empty_flags=0;
    /*
      The code below assumes that buf will not disappear from
      under our feet during the lifetime of the event. This assumption
      holds true in the slave thread if the log is in new format, but is not
      the case when we have old format because we will be reusing net buffer
      to read the actual file before we write out the Create_file event.
    */
    if (read_str(buf, buf_end, field_term, field_term_len) ||
	read_str(buf, buf_end, enclosed,   enclosed_len) ||
	read_str(buf, buf_end, line_term,  line_term_len) ||
	read_str(buf, buf_end, line_start, line_start_len) ||
	read_str(buf, buf_end, escaped,	   escaped_len))
      return 0;
    opt_flags = *buf++;
  }
  else
  {
    field_term_len= enclosed_len= line_term_len= line_start_len= escaped_len=1;
    field_term = buf++;			// Use first byte in string
    enclosed=	 buf++;
    line_term=   buf++;
    line_start=  buf++;
    escaped=     buf++;
    opt_flags =  *buf++;
    empty_flags= *buf++;
    if (empty_flags & FIELD_TERM_EMPTY)
      field_term_len=0;
    if (empty_flags & ENCLOSED_EMPTY)
      enclosed_len=0;
    if (empty_flags & LINE_TERM_EMPTY)
      line_term_len=0;
    if (empty_flags & LINE_START_EMPTY)
      line_start_len=0;
    if (empty_flags & ESCAPED_EMPTY)
      escaped_len=0;
  }
  return buf;
}<|MERGE_RESOLUTION|>--- conflicted
+++ resolved
@@ -1696,9 +1696,9 @@
 int Load_log_event::exec_event(NET* net, struct st_relay_log_info* rli, 
 			       bool use_rli_only_for_errors)
 {
+  char *load_data_query= 0;
   thd->db= (char*) rewrite_db(db);
   DBUG_ASSERT(thd->query == 0);
-  thd->query= 0;				// Should not be needed
   thd->query_length= 0;                         // Should not be needed
   thd->query_error= 0;
   clear_all_errors(thd, rli);
@@ -1749,6 +1749,19 @@
     {
       char llbuff[22];
       enum enum_duplicates handle_dup;
+      /*
+        Make a simplified LOAD DATA INFILE query, for the information of the
+        user in SHOW PROCESSLIST. Note that db is known in the 'db' column.
+      */
+      if ((load_data_query= (char *) my_alloca(18 + strlen(fname) + 14 +
+                                               strlen(tables.real_name) + 8)))
+      {
+        thd->query_length= (uint)(strxmov(load_data_query,
+                                          "LOAD DATA INFILE '", fname,
+                                          "' INTO TABLE `", tables.real_name,
+                                          "` <...>", NullS) - load_data_query);
+        thd->query= load_data_query;
+      }
       if (sql_ex.opt_flags & REPLACE_FLAG)
 	handle_dup= DUP_REPLACE;
       else if (sql_ex.opt_flags & IGNORE_FLAG)
@@ -1830,8 +1843,14 @@
   }
 	    
   thd->net.vio = 0; 
-  thd->db= 0;					// prevent db from being freed
+  VOID(pthread_mutex_lock(&LOCK_thread_count));
+  thd->db= 0;
+  thd->query= 0;
+  thd->query_length= 0;
+  VOID(pthread_mutex_unlock(&LOCK_thread_count));
   close_thread_tables(thd);
+  if (load_data_query)
+    my_afree(load_data_query);
   if (thd->query_error)
   {
     /* this err/sql_errno code is copy-paste from send_error() */
@@ -2419,7 +2438,6 @@
 #if defined(HAVE_REPLICATION) && !defined(MYSQL_CLIENT)
 int User_var_log_event::exec_event(struct st_relay_log_info* rli)
 {
-<<<<<<< HEAD
   Item *it= 0;
   CHARSET_INFO *charset;
   if (!(charset= get_charset(charset_number, MYF(MY_WME))))
@@ -2429,13 +2447,6 @@
   user_var_name.length= name_len;
   double real_val;
   longlong int_val;
-=======
-  char *load_data_query= 0;
-  init_sql_alloc(&thd->mem_root, thd->variables.query_alloc_block_size, 0);
-  thd->db= (char*) rewrite_db(db);
-  DBUG_ASSERT(thd->query == 0);
-  clear_all_errors(thd, rli);
->>>>>>> 801a2495
 
   if (is_null)
   {
@@ -2474,65 +2485,16 @@
   e.update_hash(val, val_len, type, charset, DERIVATION_NONE);
   free_root(&thd->mem_root,0);
 
-<<<<<<< HEAD
   rli->inc_event_relay_log_pos(get_event_len());
   return 0;
 }
 #endif /* !MYSQL_CLIENT */
-=======
-    TABLE_LIST tables;
-    bzero((char*) &tables,sizeof(tables));
-    tables.db = thd->db;
-    tables.alias = tables.real_name = (char*)table_name;
-    tables.lock_type = TL_WRITE;
-    tables.updating= 1;
-    // the table will be opened in mysql_load    
-    if (table_rules_on && !tables_ok(thd, &tables))
-    {
-      // TODO: this is a bug - this needs to be moved to the I/O thread
-      if (net)
-        skip_load_data_infile(net);
-    }
-    else
-    {
-      char llbuff[22];
-      enum enum_duplicates handle_dup;
-      /*
-        Make a simplified LOAD DATA INFILE query, for the information of the
-        user in SHOW PROCESSLIST. Note that db is known in the 'db' column.
-      */
-      if ((load_data_query= (char *) my_alloca(18 + strlen(fname) + 14 +
-                                               strlen(tables.real_name) + 8)))
-      {
-        thd->query_length= (uint)(strxmov(load_data_query,
-                                          "LOAD DATA INFILE '", fname,
-                                          "' INTO TABLE `", tables.real_name,
-                                          "` <...>", NullS) - load_data_query);
-        thd->query= load_data_query;
-      }
-      if (sql_ex.opt_flags & REPLACE_FLAG)
-	handle_dup= DUP_REPLACE;
-      else if (sql_ex.opt_flags & IGNORE_FLAG)
-        handle_dup= DUP_IGNORE;
-      else
-      {
-        /*
-          When replication is running fine, if it was DUP_ERROR on the 
-          master then we could choose DUP_IGNORE here, because if DUP_ERROR
-          suceeded on master, and data is identical on the master and slave,
-          then there should be no uniqueness errors on slave, so DUP_IGNORE is
-          the same as DUP_ERROR. But in the unlikely case of uniqueness errors
-          (because the data on the master and slave happen to be different
-	  (user error or bug), we want LOAD DATA to print an error message on
-	  the slave to discover the problem.
->>>>>>> 801a2495
 
 
 /**************************************************************************
   Slave_log_event methods
 **************************************************************************/
 
-<<<<<<< HEAD
 #ifdef HAVE_REPLICATION
 #ifdef MYSQL_CLIENT
 void Unknown_log_event::print(FILE* file, bool short_form, char* last_db)
@@ -2580,78 +2542,6 @@
   // on OOM, just do not initialize the structure and print the error
   if ((mem_pool = (char*)my_malloc(get_data_size() + 1,
 				   MYF(MY_WME))))
-=======
-      ex.skip_lines = skip_lines;
-      List<Item> field_list;
-      set_fields(field_list);
-      thd->slave_proxy_id = thread_id;
-      if (net)
-      {
-	// mysql_load will use thd->net to read the file
-	thd->net.vio = net->vio;
-	/*
-	  Make sure the client does not get confused about the packet sequence
-	*/
-	thd->net.pkt_nr = net->pkt_nr;
-      }
-      if (mysql_load(thd, &ex, &tables, field_list, handle_dup, net != 0,
-		     TL_WRITE))
-	thd->query_error = 1;
-      /* log_pos is the position of the LOAD event in the master log */
-      if (thd->cuted_fields)
-	sql_print_error("\
-Slave: load data infile on table '%s' at log position %s in log \
-'%s' produced %ld warning(s). Default database: '%s'",
-                        (char*) table_name,
-                        llstr(log_pos,llbuff), RPL_LOG_NAME, 
-			(ulong) thd->cuted_fields,
-                        print_slave_db_safe(db));
-      if (net)
-        net->pkt_nr= thd->net.pkt_nr;
-    }
-  }
-  else
-  {
-    /*
-      We will just ask the master to send us /dev/null if we do not
-      want to load the data.
-      TODO: this a bug - needs to be done in I/O thread
-    */
-    if (net)
-      skip_load_data_infile(net);
-  }
-	    
-  thd->net.vio = 0; 
-  VOID(pthread_mutex_lock(&LOCK_thread_count));
-  thd->db= 0;
-  thd->query= 0;
-  thd->query_length= 0;
-  VOID(pthread_mutex_unlock(&LOCK_thread_count));
-  close_thread_tables(thd);
-  if (load_data_query)
-    my_afree(load_data_query);
-  if (thd->query_error)
-  {
-    /* this err/sql_errno code is copy-paste from send_error() */
-    const char *err;
-    int sql_errno;
-    if ((err=thd->net.last_error)[0])
-      sql_errno=thd->net.last_errno;
-    else
-    {
-      sql_errno=ER_UNKNOWN_ERROR;
-      err=ER(sql_errno);       
-    }
-    slave_print_error(rli,sql_errno,"\
-Error '%s' running LOAD DATA INFILE on table '%s'. Default database: '%s'",
-		      err, (char*)table_name, print_slave_db_safe(db));
-    free_root(&thd->mem_root,MYF(MY_KEEP_PREALLOC));
-    return 1;
-  }
-  free_root(&thd->mem_root,MYF(MY_KEEP_PREALLOC));
-	    
-  if (thd->fatal_error)
->>>>>>> 801a2495
   {
     master_host = mem_pool + SL_MASTER_HOST_OFFSET ;
     memcpy(master_host, mi->host, master_host_len + 1);
@@ -3029,7 +2919,7 @@
     end_io_cache(&file);
   if (fd >= 0)
     my_close(fd, MYF(0));
-<<<<<<< HEAD
+  thd->proc_info= 0;
   return error ? 1 : Log_event::exec_event(rli);
 }
 #endif /* defined(HAVE_REPLICATION) && !defined(MYSQL_CLIENT) */
@@ -3099,10 +2989,6 @@
   fputc('\n', file);
   fprintf(file, "#Append_block: file_id: %d  block_len: %d\n",
 	  file_id, block_len);
-=======
-  thd->proc_info= 0;
-  return error ? 1 : Log_event::exec_event(rli);
->>>>>>> 801a2495
 }
 #endif /* MYSQL_CLIENT */
 
@@ -3155,7 +3041,7 @@
 err:
   if (fd >= 0)
     my_close(fd, MYF(0));
-<<<<<<< HEAD
+  thd->proc_info= 0;
   DBUG_RETURN(error ? error : Log_event::exec_event(rli));
 }
 #endif
@@ -3320,10 +3206,6 @@
   uint length;
   length= (uint) my_sprintf(buf, (buf, ";file_id=%u", (uint) file_id));
   protocol->store(buf, (int32) length, &my_charset_bin);
-=======
-  thd->proc_info= 0;
-  return error ? error : Log_event::exec_event(rli);
->>>>>>> 801a2495
 }
 
 
