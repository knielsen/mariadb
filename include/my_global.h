--- conflicted
+++ resolved
@@ -860,15 +860,9 @@
 #define DBL_MAX		1.79769313486231470e+308
 #define FLT_MAX		((float)3.40282346638528860e+38)
 #endif
-<<<<<<< HEAD
-#ifndef SSIZE_MAX
-#define SSIZE_MAX ((~((size_t) 0)) / 2)
-#endif
 #ifndef SIZE_T_MAX
 #define SIZE_T_MAX ~((size_t) 0)
 #endif
-=======
->>>>>>> d8d3698b
 
 #ifndef HAVE_FINITE
 #define finite(x) (1.0 / fabs(x) > 0.0)
