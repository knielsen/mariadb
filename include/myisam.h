/* Copyright (C) 2000 MySQL AB

   This program is free software; you can redistribute it and/or modify
   it under the terms of the GNU General Public License as published by
   the Free Software Foundation; version 2 of the License.

   This program is distributed in the hope that it will be useful,
   but WITHOUT ANY WARRANTY; without even the implied warranty of
   MERCHANTABILITY or FITNESS FOR A PARTICULAR PURPOSE.  See the
   GNU General Public License for more details.

   You should have received a copy of the GNU General Public License
   along with this program; if not, write to the Free Software
   Foundation, Inc., 59 Temple Place, Suite 330, Boston, MA  02111-1307  USA */

/* This file should be included when using myisam_funktions */

#ifndef _myisam_h
#define _myisam_h
#ifdef	__cplusplus
extern "C" {
#endif

#ifndef _my_base_h
#include <my_base.h>
#endif
#ifndef _m_ctype_h
#include <m_ctype.h>
#endif
#ifndef _keycache_h
#include "keycache.h"
#endif
#include "my_handler.h"
#include <mysql/plugin.h>

/*
  Limit max keys according to HA_MAX_POSSIBLE_KEY
*/

#if MAX_INDEXES > HA_MAX_POSSIBLE_KEY
#define MI_MAX_KEY                  HA_MAX_POSSIBLE_KEY /* Max allowed keys */
#else
#define MI_MAX_KEY                  MAX_INDEXES         /* Max allowed keys */
#endif

#define MI_MAX_POSSIBLE_KEY_BUFF    HA_MAX_POSSIBLE_KEY_BUFF
/*
  The following defines can be increased if necessary.
  But beware the dependency of MI_MAX_POSSIBLE_KEY_BUFF and MI_MAX_KEY_LENGTH.
*/
#define MI_MAX_KEY_LENGTH           1000            /* Max length in bytes */
#define MI_MAX_KEY_SEG              16              /* Max segments for key */

#define MI_MAX_KEY_BUFF  (MI_MAX_KEY_LENGTH+MI_MAX_KEY_SEG*6+8+8)
#define MI_MAX_MSG_BUF      1024 /* used in CHECK TABLE, REPAIR TABLE */
#define MI_NAME_IEXT	".MYI"
#define MI_NAME_DEXT	".MYD"
/* Max extra space to use when sorting keys */
#define MI_MAX_TEMP_LENGTH	2*1024L*1024L*1024L

/* Possible values for myisam_block_size (must be power of 2) */
#define MI_KEY_BLOCK_LENGTH	1024	/* default key block length */
#define MI_MIN_KEY_BLOCK_LENGTH	1024	/* Min key block length */
#define MI_MAX_KEY_BLOCK_LENGTH	16384

/*
  In the following macros '_keyno_' is 0 .. keys-1.
  If there can be more keys than bits in the key_map, the highest bit
  is for all upper keys. They cannot be switched individually.
  This means that clearing of high keys is ignored, setting one high key
  sets all high keys.
*/
#define MI_KEYMAP_BITS      (8 * SIZEOF_LONG_LONG)
#define MI_KEYMAP_HIGH_MASK (ULL(1) << (MI_KEYMAP_BITS - 1))
#define mi_get_mask_all_keys_active(_keys_) \
                            (((_keys_) < MI_KEYMAP_BITS) ? \
                             ((ULL(1) << (_keys_)) - ULL(1)) : \
                             (~ ULL(0)))

#if MI_MAX_KEY > MI_KEYMAP_BITS

#define mi_is_key_active(_keymap_,_keyno_) \
                            (((_keyno_) < MI_KEYMAP_BITS) ? \
                             test((_keymap_) & (ULL(1) << (_keyno_))) : \
                             test((_keymap_) & MI_KEYMAP_HIGH_MASK))
#define mi_set_key_active(_keymap_,_keyno_) \
                            (_keymap_)|= (((_keyno_) < MI_KEYMAP_BITS) ? \
                                          (ULL(1) << (_keyno_)) : \
                                          MI_KEYMAP_HIGH_MASK)
#define mi_clear_key_active(_keymap_,_keyno_) \
                            (_keymap_)&= (((_keyno_) < MI_KEYMAP_BITS) ? \
                                          (~ (ULL(1) << (_keyno_))) : \
                                          (~ (ULL(0))) /*ignore*/ )

#else

#define mi_is_key_active(_keymap_,_keyno_) \
                            test((_keymap_) & (ULL(1) << (_keyno_)))
#define mi_set_key_active(_keymap_,_keyno_) \
                            (_keymap_)|= (ULL(1) << (_keyno_))
#define mi_clear_key_active(_keymap_,_keyno_) \
                            (_keymap_)&= (~ (ULL(1) << (_keyno_)))

#endif

#define mi_is_any_key_active(_keymap_) \
                            test((_keymap_))
#define mi_is_all_keys_active(_keymap_,_keys_) \
                            ((_keymap_) == mi_get_mask_all_keys_active(_keys_))
#define mi_set_all_keys_active(_keymap_,_keys_) \
                            (_keymap_)= mi_get_mask_all_keys_active(_keys_)
#define mi_clear_all_keys_active(_keymap_) \
                            (_keymap_)= 0
#define mi_intersect_keys_active(_to_,_from_) \
                            (_to_)&= (_from_)
#define mi_is_any_intersect_keys_active(_keymap1_,_keys_,_keymap2_) \
                            ((_keymap1_) & (_keymap2_) & \
                             mi_get_mask_all_keys_active(_keys_))
#define mi_copy_keys_active(_to_,_maxkeys_,_from_) \
                            (_to_)= (mi_get_mask_all_keys_active(_maxkeys_) & \
                                     (_from_))

	/* Param to/from mi_info */

typedef struct st_mi_isaminfo		/* Struct from h_info */
{
  ha_rows records;			/* Records in database */
  ha_rows deleted;			/* Deleted records in database */
  my_off_t recpos;			/* Pos for last used record */
  my_off_t newrecpos;			/* Pos if we write new record */
  my_off_t dupp_key_pos;		/* Position to record with dupp key */
  my_off_t data_file_length,		/* Length of data file */
           max_data_file_length,
           index_file_length,
           max_index_file_length,
           delete_length;
  ulong reclength;			/* Recordlength */
  ulong mean_reclength;			/* Mean recordlength (if packed) */
  ulonglong auto_increment;
  ulonglong key_map;			/* Which keys are used */
  char  *data_file_name, *index_file_name;
  uint  keys;				/* Number of keys in use */
  uint	options;			/* HA_OPTION_... used */
  int	errkey,				/* With key was dupplicated on err */
	sortkey;			/* clustered by this key */
  File	filenr;				/* (uniq) filenr for datafile */
  time_t create_time;			/* When table was created */
  time_t check_time;
  time_t update_time;
  uint  reflength;
  ulong record_offset;
  ulong *rec_per_key;			/* for sql optimizing */
} MI_ISAMINFO;


typedef struct st_mi_create_info
{
  const char *index_file_name, *data_file_name;	/* If using symlinks */
  ha_rows max_rows;
  ha_rows reloc_rows;
  ulonglong auto_increment;
  ulonglong data_file_length;
  ulonglong key_file_length;
  uint old_options;
  uint8 language;
  my_bool with_auto_increment;
} MI_CREATE_INFO;

struct st_myisam_info;			/* For referense */
struct st_mi_isam_share;
typedef struct st_myisam_info MI_INFO;
struct st_mi_s_param;

typedef struct st_mi_keydef		/* Key definition with open & info */
{
  struct st_mi_isam_share *share;       /* Pointer to base (set in mi_open) */
  uint16 keysegs;			/* Number of key-segment */
  uint16 flag;				/* NOSAME, PACK_USED */

  uint8  key_alg;			/* BTREE, RTREE */
  uint16 block_length;			/* Length of keyblock (auto) */
  uint16 underflow_block_length;	/* When to execute underflow */
  uint16 keylength;			/* Tot length of keyparts (auto) */
  uint16 minlength;			/* min length of (packed) key (auto) */
  uint16 maxlength;			/* max length of (packed) key (auto) */
  uint16 block_size_index;		/* block_size (auto) */
  uint32 version;			/* For concurrent read/write */
  uint32 ftkey_nr;                      /* full-text index number */

  HA_KEYSEG *seg,*end;
  struct st_mysql_ftparser *parser;     /* Fulltext [pre]parser */
  int (*bin_search)(struct st_myisam_info *info,struct st_mi_keydef *keyinfo,
		    uchar *page,uchar *key,
		    uint key_len,uint comp_flag,uchar * *ret_pos,
		    uchar *buff, my_bool *was_last_key);
  uint (*get_key)(struct st_mi_keydef *keyinfo,uint nod_flag,uchar * *page,
		  uchar *key);
  int (*pack_key)(struct st_mi_keydef *keyinfo,uint nod_flag,uchar *next_key,
		  uchar *org_key, uchar *prev_key, uchar *key,
		  struct st_mi_s_param *s_temp);
  void (*store_key)(struct st_mi_keydef *keyinfo, uchar *key_pos,
		    struct st_mi_s_param *s_temp);
  int (*ck_insert)(struct st_myisam_info *inf, uint k_nr, uchar *k, uint klen);
  int (*ck_delete)(struct st_myisam_info *inf, uint k_nr, uchar *k, uint klen);
} MI_KEYDEF;


#define MI_UNIQUE_HASH_LENGTH	4

typedef struct st_unique_def		/* Segment definition of unique */
{
  uint16 keysegs;			/* Number of key-segment */
  uchar key;				/* Mapped to which key */
  uint8 null_are_equal;
  HA_KEYSEG *seg,*end;
} MI_UNIQUEDEF;

typedef struct st_mi_decode_tree	/* Decode huff-table */
{
  uint16 *table;
  uint	 quick_table_bits;
  uchar	 *intervalls;
} MI_DECODE_TREE;


struct st_mi_bit_buff;

/*
  Note that null markers should always be first in a row !
  When creating a column, one should only specify:
  type, length, null_bit and null_pos
*/

typedef struct st_columndef		/* column information */
{
  int16  type;				/* en_fieldtype */
  uint16 length;			/* length of field */
  uint32 offset;			/* Offset to position in row */
  uint8  null_bit;			/* If column may be 0 */
  uint16 null_pos;			/* position for null marker */

#ifndef NOT_PACKED_DATABASES
  void (*unpack)(struct st_columndef *rec,struct st_mi_bit_buff *buff,
		 uchar *start,uchar *end);
  enum en_fieldtype base_type;
  uint space_length_bits,pack_type;
  MI_DECODE_TREE *huff_tree;
#endif
} MI_COLUMNDEF;


extern char * myisam_log_filename;		/* Name of logfile */
extern ulong myisam_block_size;
extern ulong myisam_concurrent_insert;
extern my_bool myisam_flush,myisam_delay_key_write,myisam_single_user;
extern my_off_t myisam_max_temp_length;
extern ulong myisam_bulk_insert_tree_size, myisam_data_pointer_size;

/* usually used to check if a symlink points into the mysql data home */
/* which is normally forbidden                                        */
extern int (*myisam_test_invalid_symlink)(const char *filename);
extern ulonglong myisam_mmap_size, myisam_mmap_used;
extern pthread_mutex_t THR_LOCK_myisam_mmap;

	/* Prototypes for myisam-functions */

extern int mi_close(struct st_myisam_info *file);
extern int mi_delete(struct st_myisam_info *file,const uchar *buff);
extern struct st_myisam_info *mi_open(const char *name,int mode,
				      uint wait_if_locked);
extern int mi_panic(enum ha_panic_function function);
extern int mi_rfirst(struct st_myisam_info *file,uchar *buf,int inx);
extern int mi_rkey(MI_INFO *info, uchar *buf, int inx, const uchar *key,
                   key_part_map keypart_map, enum ha_rkey_function search_flag);
extern int mi_rlast(struct st_myisam_info *file,uchar *buf,int inx);
extern int mi_rnext(struct st_myisam_info *file,uchar *buf,int inx);
extern int mi_rnext_same(struct st_myisam_info *info, uchar *buf);
extern int mi_rprev(struct st_myisam_info *file,uchar *buf,int inx);
extern int mi_rrnd(struct st_myisam_info *file,uchar *buf, my_off_t pos);
extern int mi_scan_init(struct st_myisam_info *file);
extern int mi_scan(struct st_myisam_info *file,uchar *buf);
extern int mi_rsame(struct st_myisam_info *file,uchar *record,int inx);
extern int mi_rsame_with_pos(struct st_myisam_info *file,uchar *record,
			     int inx, my_off_t pos);
extern int mi_update(struct st_myisam_info *file,const uchar *old,
		     uchar *new_record);
extern int mi_write(struct st_myisam_info *file,uchar *buff);
extern my_off_t mi_position(struct st_myisam_info *file);
extern int mi_status(struct st_myisam_info *info, MI_ISAMINFO *x, uint flag);
extern int mi_lock_database(struct st_myisam_info *file,int lock_type);
extern int mi_create(const char *name,uint keys,MI_KEYDEF *keydef,
		     uint columns, MI_COLUMNDEF *columndef,
		     uint uniques, MI_UNIQUEDEF *uniquedef,
		     MI_CREATE_INFO *create_info, uint flags);
extern int mi_delete_table(const char *name);
extern int mi_rename(const char *from, const char *to);
extern int mi_extra(struct st_myisam_info *file,
		    enum ha_extra_function function,
		    void *extra_arg);
extern int mi_reset(struct st_myisam_info *file);
extern ha_rows mi_records_in_range(MI_INFO *info, int inx,
                                   key_range *min_key, key_range *max_key);
extern int mi_log(int activate_log);
extern int mi_is_changed(struct st_myisam_info *info);
extern int mi_delete_all_rows(struct st_myisam_info *info);
extern ulong _mi_calc_blob_length(uint length , const uchar *pos);
extern uint mi_get_pointer_length(ulonglong file_length, uint def);

<<<<<<< HEAD
/* this is used to pass to mysql_myisamchk_table */
=======
#define MEMMAP_EXTRA_MARGIN     7       /* Write this as a suffix for mmap file */

/* this is used to pass to mysql_myisamchk_table -- by Sasha Pachev */
>>>>>>> 801deedc

#define   MYISAMCHK_REPAIR 1  /* equivalent to myisamchk -r */
#define   MYISAMCHK_VERIFY 2  /* Verify, run repair if failure */

/*
  Definitions needed for myisamchk.c

  Entries marked as "QQ to be removed" are NOT used to
  pass check/repair options to mi_check.c. They are used
  internally by myisamchk.c or/and ha_myisam.cc and should NOT
  be stored together with other flags. They should be removed
  from the following list to make addition of new flags possible.
*/

#define T_AUTO_INC              1
#define T_AUTO_REPAIR           2              /* QQ to be removed */
#define T_BACKUP_DATA           4
#define T_CALC_CHECKSUM         8
#define T_CHECK                 16             /* QQ to be removed */
#define T_CHECK_ONLY_CHANGED    32             /* QQ to be removed */
#define T_CREATE_MISSING_KEYS   64
#define T_DESCRIPT              128
#define T_DONT_CHECK_CHECKSUM   256
#define T_EXTEND                512
#define T_FAST                  (1L << 10)     /* QQ to be removed */
#define T_FORCE_CREATE          (1L << 11)     /* QQ to be removed */
#define T_FORCE_UNIQUENESS      (1L << 12)
#define T_INFO                  (1L << 13)
#define T_MEDIUM                (1L << 14)
#define T_QUICK                 (1L << 15)     /* QQ to be removed */
#define T_READONLY              (1L << 16)     /* QQ to be removed */
#define T_REP                   (1L << 17)
#define T_REP_BY_SORT           (1L << 18)     /* QQ to be removed */
#define T_REP_PARALLEL          (1L << 19)     /* QQ to be removed */
#define T_RETRY_WITHOUT_QUICK   (1L << 20)
#define T_SAFE_REPAIR           (1L << 21)
#define T_SILENT                (1L << 22)
#define T_SORT_INDEX            (1L << 23)     /* QQ to be removed */
#define T_SORT_RECORDS          (1L << 24)     /* QQ to be removed */
#define T_STATISTICS            (1L << 25)
#define T_UNPACK                (1L << 26)
#define T_UPDATE_STATE          (1L << 27)
#define T_VERBOSE               (1L << 28)
#define T_VERY_SILENT           (1L << 29)
#define T_WAIT_FOREVER          (1L << 30)
#define T_WRITE_LOOP            ((ulong) 1L << 31)

#define T_REP_ANY               (T_REP | T_REP_BY_SORT | T_REP_PARALLEL)

/*
  Flags used by myisamchk.c or/and ha_myisam.cc that are NOT passed
  to mi_check.c follows:
*/

#define TT_USEFRM               1
#define TT_FOR_UPGRADE          2

#define O_NEW_INDEX	1		/* Bits set in out_flag */
#define O_NEW_DATA	2
#define O_DATA_LOST	4

/* these struct is used by my_check to tell it what to do */

typedef struct st_sort_key_blocks		/* Used when sorting */
{
  uchar *buff,*end_pos;
  uchar lastkey[MI_MAX_POSSIBLE_KEY_BUFF];
  uint last_length;
  int inited;
} SORT_KEY_BLOCKS;


/* 
  MyISAM supports several statistics collection methods. Currently statistics 
  collection method is not stored in MyISAM file and has to be specified for 
  each table analyze/repair operation in  MI_CHECK::stats_method.
*/

typedef enum 
{
  /* Treat NULLs as inequal when collecting statistics (default for 4.1/5.0) */
  MI_STATS_METHOD_NULLS_NOT_EQUAL,
  /* Treat NULLs as equal when collecting statistics (like 4.0 did) */
  MI_STATS_METHOD_NULLS_EQUAL,
  /* Ignore NULLs - count only tuples without NULLs in the index components */
  MI_STATS_METHOD_IGNORE_NULLS
} enum_mi_stats_method;

typedef struct st_mi_check_param
{
  ulonglong auto_increment_value;
  ulonglong max_data_file_length;
  ulonglong keys_in_use;
  ulonglong max_record_length;
  my_off_t search_after_block;
  my_off_t new_file_pos,key_file_blocks;
  my_off_t keydata,totaldata,key_blocks,start_check_pos;
  ha_rows total_records,total_deleted;
  ha_checksum record_checksum,glob_crc;
  ulonglong use_buffers;
  ulong read_buffer_length,write_buffer_length,
	sort_buffer_length,sort_key_blocks;
  uint out_flag,warning_printed,error_printed,verbose;
  uint opt_sort_key,total_files,max_level;
  uint testflag, key_cache_block_size;
  uint8 language;
  my_bool using_global_keycache, opt_lock_memory, opt_follow_links;
  my_bool retry_repair, force_sort;
  char temp_filename[FN_REFLEN],*isam_file_name;
  MY_TMPDIR *tmpdir;
  int tmpfile_createflag;
  myf myf_rw;
  IO_CACHE read_cache;
  
  /* 
    The next two are used to collect statistics, see update_key_parts for
    description.
  */
  ulonglong unique_count[MI_MAX_KEY_SEG+1];
  ulonglong notnull_count[MI_MAX_KEY_SEG+1];
  
  ha_checksum key_crc[HA_MAX_POSSIBLE_KEY];
  ulong rec_per_key_part[MI_MAX_KEY_SEG*HA_MAX_POSSIBLE_KEY];
  void *thd;
  const char *db_name, *table_name;
  const char *op_name;
  enum_mi_stats_method stats_method;
#ifdef THREAD
  pthread_mutex_t print_msg_mutex;
  my_bool need_print_msg_lock;
#endif
} MI_CHECK;

typedef struct st_sort_ft_buf
{
  uchar *buf, *end;
  int   count;
  uchar lastkey[MI_MAX_KEY_BUFF];
} SORT_FT_BUF;

typedef struct st_sort_info
{
  my_off_t filelength,dupp,buff_length;
  ha_rows max_records;
  uint current_key, total_keys;
  myf myf_rw;
  enum data_file_type new_data_file_type;
  MI_INFO *info;
  MI_CHECK *param;
  uchar *buff;
  SORT_KEY_BLOCKS *key_block,*key_block_end;
  SORT_FT_BUF *ft_buf;
  /* sync things */
  uint got_error, threads_running;
#ifdef THREAD
  pthread_mutex_t mutex;
  pthread_cond_t  cond;
#endif
} SORT_INFO;

/* functions in mi_check */
void myisamchk_init(MI_CHECK *param);
int chk_status(MI_CHECK *param, MI_INFO *info);
int chk_del(MI_CHECK *param, register MI_INFO *info, uint test_flag);
int chk_size(MI_CHECK *param, MI_INFO *info);
int chk_key(MI_CHECK *param, MI_INFO *info);
int chk_data_link(MI_CHECK *param, MI_INFO *info,int extend);
int mi_repair(MI_CHECK *param, register MI_INFO *info,
	      char * name, int rep_quick);
int mi_sort_index(MI_CHECK *param, register MI_INFO *info, char * name);
int mi_repair_by_sort(MI_CHECK *param, register MI_INFO *info,
		      const char * name, int rep_quick);
int mi_repair_parallel(MI_CHECK *param, register MI_INFO *info,
		      const char * name, int rep_quick);
int change_to_newfile(const char * filename, const char * old_ext,
		      const char * new_ext, uint raid_chunks,
		      myf myflags);
int lock_file(MI_CHECK *param, File file, my_off_t start, int lock_type,
	      const char *filetype, const char *filename);
void lock_memory(MI_CHECK *param);
void update_auto_increment_key(MI_CHECK *param, MI_INFO *info,
			       my_bool repair);
int update_state_info(MI_CHECK *param, MI_INFO *info,uint update);
void update_key_parts(MI_KEYDEF *keyinfo, ulong *rec_per_key_part,
                      ulonglong *unique, ulonglong *notnull, 
                      ulonglong records);
int filecopy(MI_CHECK *param, File to,File from,my_off_t start,
	     my_off_t length, const char *type);
int movepoint(MI_INFO *info,uchar *record,my_off_t oldpos,
	      my_off_t newpos, uint prot_key);
int write_data_suffix(SORT_INFO *sort_info, my_bool fix_datafile);
int test_if_almost_full(MI_INFO *info);
int recreate_table(MI_CHECK *param, MI_INFO **org_info, char *filename);
void mi_disable_non_unique_index(MI_INFO *info, ha_rows rows);
my_bool mi_test_if_sort_rep(MI_INFO *info, ha_rows rows, ulonglong key_map,
			    my_bool force);

int mi_init_bulk_insert(MI_INFO *info, ulong cache_size, ha_rows rows);
void mi_flush_bulk_insert(MI_INFO *info, uint inx);
void mi_end_bulk_insert(MI_INFO *info);
int mi_assign_to_key_cache(MI_INFO *info, ulonglong key_map, 
			   KEY_CACHE *key_cache);
void mi_change_key_cache(KEY_CACHE *old_key_cache,
			 KEY_CACHE *new_key_cache);
int mi_preload(MI_INFO *info, ulonglong key_map, my_bool ignore_leaves);

#ifdef	__cplusplus
}
#endif
#endif<|MERGE_RESOLUTION|>--- conflicted
+++ resolved
@@ -306,13 +306,8 @@
 extern ulong _mi_calc_blob_length(uint length , const uchar *pos);
 extern uint mi_get_pointer_length(ulonglong file_length, uint def);
 
-<<<<<<< HEAD
+#define MEMMAP_EXTRA_MARGIN     7       /* Write this as a suffix for mmap file */
 /* this is used to pass to mysql_myisamchk_table */
-=======
-#define MEMMAP_EXTRA_MARGIN     7       /* Write this as a suffix for mmap file */
-
-/* this is used to pass to mysql_myisamchk_table -- by Sasha Pachev */
->>>>>>> 801deedc
 
 #define   MYISAMCHK_REPAIR 1  /* equivalent to myisamchk -r */
 #define   MYISAMCHK_VERIFY 2  /* Verify, run repair if failure */
