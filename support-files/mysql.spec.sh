--- conflicted
+++ resolved
@@ -113,7 +113,6 @@
 %if %{undefined server_suffix}
 %define server_suffix   %{nil}
 %endif
-<<<<<<< HEAD
 
 # ----------------------------------------------------------------------------
 # Distribution support
@@ -208,110 +207,10 @@
 # Configuration based upon above user input, not to be set directly
 ##############################################################################
 
-=======
-
-# ----------------------------------------------------------------------------
-# Distribution support
-# ----------------------------------------------------------------------------
-%if %{undefined distro_specific}
-%define distro_specific 0
-%endif
-%if %{distro_specific}
-  %if %(test -f /etc/enterprise-release && echo 1 || echo 0)
-    %define oelver %(rpm -qf --qf '%%{version}\\n' /etc/enterprise-release | sed -e 's/^\\([0-9]*\\).*/\\1/g')
-    %if "%oelver" == "4"
-      %define distro_description        Oracle Enterprise Linux 4
-      %define distro_releasetag         oel4
-      %define distro_buildreq           gcc-c++ gperf ncurses-devel perl readline-devel time zlib-devel
-      %define distro_requires           chkconfig coreutils grep procps shadow-utils
-    %else
-      %if "%oelver" == "5"
-        %define distro_description      Oracle Enterprise Linux 5
-        %define distro_releasetag       oel5
-        %define distro_buildreq         gcc-c++ gperf ncurses-devel perl readline-devel time zlib-devel
-        %define distro_requires         chkconfig coreutils grep procps shadow-utils
-      %else
-        %{error:Oracle Enterprise Linux %{oelver} is unsupported}
-      %endif
-    %endif
-  %else
-    %if %(test -f /etc/redhat-release && echo 1 || echo 0)
-      %define rhelver %(rpm -qf --qf '%%{version}\\n' /etc/redhat-release | sed -e 's/^\\([0-9]*\\).*/\\1/g')
-      %if "%rhelver" == "4"
-        %define distro_description      Red Hat Enterprise Linux 4
-        %define distro_releasetag       rhel4
-        %define distro_buildreq         gcc-c++ gperf ncurses-devel perl readline-devel time zlib-devel
-        %define distro_requires         chkconfig coreutils grep procps shadow-utils
-      %else
-        %if "%rhelver" == "5"
-          %define distro_description    Red Hat Enterprise Linux 5
-          %define distro_releasetag     rhel5
-          %define distro_buildreq       gcc-c++ gperf ncurses-devel perl readline-devel time zlib-devel
-          %define distro_requires       chkconfig coreutils grep procps shadow-utils
-        %else
-          %{error:Red Hat Enterprise Linux %{rhelver} is unsupported}
-        %endif
-      %endif
-    %else
-      %if %(test -f /etc/SuSE-release && echo 1 || echo 0)
-        %define susever %(rpm -qf --qf '%%{version}\\n' /etc/SuSE-release)
-        %if "%susever" == "10"
-          %define distro_description    SUSE Linux Enterprise Server 10
-          %define distro_releasetag     sles10
-          %define distro_buildreq       gcc-c++ gdbm-devel gperf ncurses-devel openldap2-client readline-devel zlib-devel
-          %define distro_requires       aaa_base coreutils grep procps pwdutils
-        %else
-          %if "%susever" == "11"
-            %define distro_description  SUSE Linux Enterprise Server 11
-            %define distro_releasetag   sles11
-            %define distro_buildreq     gcc-c++ gdbm-devel gperf ncurses-devel openldap2-client procps pwdutils readline-devel zlib-devel
-            %define distro_requires     aaa_base coreutils grep procps pwdutils
-          %else
-            %{error:SuSE %{susever} is unsupported}
-          %endif
-        %endif
-      %else
-        %{error:Unsupported distribution}
-      %endif
-    %endif
-  %endif
-%else
-  %define generic_kernel %(uname -r | cut -d. -f1-2)
-  %define distro_description            Generic Linux (kernel %{generic_kernel})
-  %define distro_releasetag             linux%{generic_kernel}
-  %define distro_buildreq               gcc-c++ gperf ncurses-devel perl readline-devel time zlib-devel
-  %define distro_requires               coreutils grep procps /sbin/chkconfig /usr/sbin/useradd /usr/sbin/groupadd
-%endif
-
-# Avoid debuginfo RPMs, leaves binaries unstripped
-%define debug_package   %{nil}
-
-# Hack to work around bug in RHEL5 __os_install_post macro, wrong inverted
-# test for __debug_package
-%define __strip         /bin/true
-
-# ----------------------------------------------------------------------------
-# Support optional "tcmalloc" library (experimental)
-# ----------------------------------------------------------------------------
-%if %{defined malloc_lib_target}
-%define WITH_TCMALLOC 1
-%else
-%define WITH_TCMALLOC 0
-%endif
-
-##############################################################################
-# Configuration based upon above user input, not to be set directly
-##############################################################################
-
->>>>>>> 3d799bdf
 %if %{commercial}
 %define license_files_server    %{src_dir}/LICENSE.mysql
 %define license_type            Commercial
 %else
-<<<<<<< HEAD
-%define license_files_devel     %{src_dir}/EXCEPTIONS-CLIENT
-=======
->>>>>>> 3d799bdf
 %define license_files_server    %{src_dir}/COPYING %{src_dir}/README
 %define license_type            GPL
 %endif
@@ -323,11 +222,7 @@
 Name:           MySQL%{product_suffix}
 Summary:        MySQL: a very fast and reliable SQL database server
 Group:          Applications/Databases
-<<<<<<< HEAD
-Version:        @MYSQL_U_SCORE_VERSION@
-=======
 Version:        @MYSQL_RPM_VERSION@
->>>>>>> 3d799bdf
 Release:        %{release}%{?distro_releasetag:.%{distro_releasetag}}
 Distribution:   %{distro_description}
 License:        Copyright (c) 2000, @MYSQL_COPYRIGHT_YEAR@, %{mysql_vendor}.  All rights reserved.  Use is subject to license terms.  Under %{license_type} license as shown in the Description field.
@@ -395,7 +290,6 @@
 
 If you want to access and work with the database, you have to install
 package "MySQL-client%{product_suffix}" as well!
-<<<<<<< HEAD
 
 # ----------------------------------------------------------------------------
 %package -n MySQL-client%{product_suffix}
@@ -404,21 +298,10 @@
 Obsoletes:      mysql-client MySQL-client MySQL-client-community
 Provides:       mysql-client MySQL-client
 
-=======
-
-# ----------------------------------------------------------------------------
-%package -n MySQL-client%{product_suffix}
-Summary:        MySQL - Client
-Group:          Applications/Databases
-Obsoletes:      mysql-client MySQL-client MySQL-client-community
-Provides:       mysql-client MySQL-client
-
->>>>>>> 3d799bdf
 %description -n MySQL-client%{product_suffix}
 This package contains the standard MySQL clients and administration tools.
 
 For a description of MySQL see the base MySQL RPM or http://www.mysql.com/
-<<<<<<< HEAD
 
 # ----------------------------------------------------------------------------
 %package -n MySQL-test%{product_suffix}
@@ -429,23 +312,10 @@
 Obsoletes:      mysql-bench mysql-test MySQL-test-community
 AutoReqProv:    no
 
-=======
-
-# ----------------------------------------------------------------------------
-%package -n MySQL-test%{product_suffix}
-Requires:       MySQL-client%{product_suffix} perl
-Summary:        MySQL - Test suite
-Group:          Applications/Databases
-Provides:       mysql-test
-Obsoletes:      mysql-bench mysql-test MySQL-test-community
-AutoReqProv:    no
-
->>>>>>> 3d799bdf
 %description -n MySQL-test%{product_suffix}
 This package contains the MySQL regression test suite.
 
 For a description of MySQL see the base MySQL RPM or http://www.mysql.com/
-<<<<<<< HEAD
 
 # ----------------------------------------------------------------------------
 %package -n MySQL-devel%{product_suffix}
@@ -464,6 +334,7 @@
 %package -n MySQL-shared%{product_suffix}
 Summary:        MySQL - Shared libraries
 Group:          Applications/Databases
+Provides:       mysql-shared
 Obsoletes:      MySQL-shared-community
 
 %description -n MySQL-shared%{product_suffix}
@@ -477,40 +348,6 @@
 Requires:       MySQL-devel%{product_suffix}
 Obsoletes:      mysql-embedded MySQL-embedded-community
 
-=======
-
-# ----------------------------------------------------------------------------
-%package -n MySQL-devel%{product_suffix}
-Summary:        MySQL - Development header files and libraries
-Group:          Applications/Databases
-Provides:       mysql-devel
-Obsoletes:      mysql-devel MySQL-devel-community
-
-%description -n MySQL-devel%{product_suffix}
-This package contains the development header files and libraries necessary
-to develop MySQL client applications.
-
-For a description of MySQL see the base MySQL RPM or http://www.mysql.com/
-
-# ----------------------------------------------------------------------------
-%package -n MySQL-shared%{product_suffix}
-Summary:        MySQL - Shared libraries
-Group:          Applications/Databases
-Provides:       mysql-shared
-Obsoletes:      MySQL-shared-community
-
-%description -n MySQL-shared%{product_suffix}
-This package contains the shared libraries (*.so*) which certain languages
-and applications need to dynamically load and use MySQL.
-
-# ----------------------------------------------------------------------------
-%package -n MySQL-embedded%{product_suffix}
-Summary:        MySQL - embedded library
-Group:          Applications/Databases
-Requires:       MySQL-devel%{product_suffix}
-Obsoletes:      mysql-embedded MySQL-embedded-community
-
->>>>>>> 3d799bdf
 %description -n MySQL-embedded%{product_suffix}
 This package contains the MySQL server as an embedded library.
 
@@ -540,30 +377,6 @@
 # Set environment in order of preference, MYSQL_BUILD_* first, then variable
 # name, finally a default.  RPM_OPT_FLAGS is assumed to be a part of the
 # default RPM build environment.
-<<<<<<< HEAD
-#
-# We set CXX=gcc by default to support so-called 'generic' binaries, where we
-# do not have a dependancy on libgcc/libstdc++.  This only works while we do
-# not require C++ features such as exceptions, and may need to be removed at
-# a later date.
-#
-
-# This is a hack, $RPM_OPT_FLAGS on ia64 hosts contains flags which break
-# the compile in cmd-line-utils/readline - needs investigation, but for now
-# we simply unset it and use those specified directly in cmake.
-%if "%{_arch}" == "ia64"
-RPM_OPT_FLAGS=
-%endif
-
-export PATH=${MYSQL_BUILD_PATH:-$PATH}
-export CC=${MYSQL_BUILD_CC:-${CC:-gcc}}
-export CXX=${MYSQL_BUILD_CXX:-${CXX:-gcc}}
-export CFLAGS=${MYSQL_BUILD_CFLAGS:-${CFLAGS:-$RPM_OPT_FLAGS}}
-export CXXFLAGS=${MYSQL_BUILD_CXXFLAGS:-${CXXFLAGS:-$RPM_OPT_FLAGS -felide-constructors -fno-exceptions -fno-rtti}}
-export LDFLAGS=${MYSQL_BUILD_LDFLAGS:-${LDFLAGS:-}}
-export CMAKE=${MYSQL_BUILD_CMAKE:-${CMAKE:-cmake}}
-
-=======
 #
 # We set CXX=gcc by default to support so-called 'generic' binaries, where we
 # do not have a dependancy on libgcc/libstdc++.  This only works while we do
@@ -587,7 +400,6 @@
 export CMAKE=${MYSQL_BUILD_CMAKE:-${CMAKE:-cmake}}
 export MAKE_JFLAG=${MYSQL_BUILD_MAKE_JFLAG:-}
 
->>>>>>> 3d799bdf
 # Build debug mysqld and libmysqld.a
 mkdir debug
 (
@@ -614,11 +426,7 @@
            -DCOMPILATION_COMMENT="%{compilation_comment_debug}" \
            -DMYSQL_SERVER_SUFFIX="%{server_suffix}"
   echo BEGIN_DEBUG_CONFIG ; egrep '^#define' include/config.h ; echo END_DEBUG_CONFIG
-<<<<<<< HEAD
-  make VERBOSE=1
-=======
   make ${MAKE_JFLAG} VERBOSE=1
->>>>>>> 3d799bdf
 )
 # Build full release
 mkdir release
@@ -633,11 +441,7 @@
            -DCOMPILATION_COMMENT="%{compilation_comment_release}" \
            -DMYSQL_SERVER_SUFFIX="%{server_suffix}"
   echo BEGIN_NORMAL_CONFIG ; egrep '^#define' include/config.h ; echo END_NORMAL_CONFIG
-<<<<<<< HEAD
-  make VERBOSE=1
-=======
   make ${MAKE_JFLAG} VERBOSE=1
->>>>>>> 3d799bdf
 )
 
 # Use the build root for temporary storage of the shared libraries.
@@ -1174,12 +978,9 @@
 %attr(755, root, root) %{_libdir}/mysql/plugin/auth.so
 %attr(755, root, root) %{_libdir}/mysql/plugin/auth_socket.so
 %attr(755, root, root) %{_libdir}/mysql/plugin/auth_test_plugin.so
-<<<<<<< HEAD
-=======
 %attr(755, root, root) %{_libdir}/mysql/plugin/qa_auth_client.so
 %attr(755, root, root) %{_libdir}/mysql/plugin/qa_auth_interface.so
 %attr(755, root, root) %{_libdir}/mysql/plugin/qa_auth_server.so
->>>>>>> 3d799bdf
 %attr(755, root, root) %{_libdir}/mysql/plugin/debug/adt_null.so
 %attr(755, root, root) %{_libdir}/mysql/plugin/debug/libdaemon_example.so
 %attr(755, root, root) %{_libdir}/mysql/plugin/debug/mypluglib.so
@@ -1188,12 +989,9 @@
 %attr(755, root, root) %{_libdir}/mysql/plugin/debug/auth.so
 %attr(755, root, root) %{_libdir}/mysql/plugin/debug/auth_socket.so
 %attr(755, root, root) %{_libdir}/mysql/plugin/debug/auth_test_plugin.so
-<<<<<<< HEAD
-=======
 %attr(755, root, root) %{_libdir}/mysql/plugin/debug/qa_auth_client.so
 %attr(755, root, root) %{_libdir}/mysql/plugin/debug/qa_auth_interface.so
 %attr(755, root, root) %{_libdir}/mysql/plugin/debug/qa_auth_server.so
->>>>>>> 3d799bdf
 
 %if %{WITH_TCMALLOC}
 %attr(755, root, root) %{_libdir}/mysql/%{malloc_lib_target}
@@ -1239,12 +1037,6 @@
 # ----------------------------------------------------------------------------
 %files -n MySQL-devel%{product_suffix} -f optional-files-devel
 %defattr(-, root, root, 0755)
-<<<<<<< HEAD
-%if %{defined license_files_devel}
-%doc %{license_files_devel}
-%endif
-=======
->>>>>>> 3d799bdf
 %doc %attr(644, root, man) %{_mandir}/man1/comp_err.1*
 %doc %attr(644, root, man) %{_mandir}/man1/mysql_config.1*
 %attr(755, root, root) %{_bindir}/mysql_config
@@ -1293,8 +1085,6 @@
 # merging BK trees)
 ##############################################################################
 %changelog
-<<<<<<< HEAD
-=======
 * Tue Nov 23 2010 Jonathan Perkin <jonathan.perkin@oracle.com>
 
 - EXCEPTIONS-CLIENT has been deleted, remove it from here too
@@ -1305,7 +1095,6 @@
 
 - Added test authentication (WL#1054) plugin binaries
 
->>>>>>> 3d799bdf
 * Wed Oct 6 2010 Georgi Kodinov <georgi.godinov@oracle.com>
 
 - Added example external authentication (WL#1054) plugin binaries
