/*
 * Copyright (c)  2000
 * SWsoft  company
 *
 * This material is provided "as is", with absolutely no warranty expressed
 * or implied. Any use is at your own risk.
 *
 * Permission to use or copy this software for any purpose is hereby granted 
 * without fee, provided the above notices are retained on all copies.
 * Permission to modify the code and to distribute modified code is granted,
 * provided the above notices are retained, and a notice that the code was
 * modified is included with the above copyright notice.
 *

  This code was modified by the MySQL team
*/

/*
  The following is needed to not cause conflicts when we include mysqld.cc
*/

#define main main1
#define mysql_unix_port mysql_inix_port1
#define mysql_port mysql_port1

static int fake_argc= 1;
static char *fake_argv[]= {(char *)"", 0};
static const char *fake_groups[] = { "server", "embedded", 0 };
static char inited, org_my_init_done;

#if defined (__WIN__)
#include "../sql/mysqld.cpp"
#else
#include "../sql/mysqld.cc"
#endif

#define SCRAMBLE_LENGTH 8
C_MODE_START
#include "lib_vio.c"
#include "errmsg.h"

static int check_connections1(THD * thd);
static int check_connections2(THD * thd);
static bool check_user(THD *thd, enum_server_command command,
		       const char *user, const char *passwd, const char *db,
		       bool check_count);
char * get_mysql_home(){ return mysql_home;};
char * get_mysql_real_data_home(){ return mysql_real_data_home;};

my_bool simple_command(MYSQL *mysql,enum enum_server_command command, const char *arg,
	       ulong length, my_bool skipp_check)
{
  NET *net= &mysql->net;
  my_bool result= 1;
  THD *thd=(THD *) net->vio->dest_thd;

  /* Check that we are calling the client functions in right order */
  if (mysql->status != MYSQL_STATUS_READY)
  {
    strmov(net->last_error,ER(mysql->net.last_errno=CR_COMMANDS_OUT_OF_SYNC));
    return 1;
  }

  /* Clear result variables */
  mysql->net.last_error[0]=0;
  mysql->net.last_errno=0;
  mysql->info=0;
  mysql->affected_rows= ~(my_ulonglong) 0;

  /* Clear receive buffer and vio packet list */
  net_clear(net);
  vio_reset(net->vio);

  thd->store_globals();				// Fix if more than one connect
//  thd->net.last_error[0]=0;			// Clear error message
//  thd->net.last_errno=0;

  net_new_transaction(net);
  result= dispatch_command(command, thd, (char *) arg, length + 1);

  if (!skipp_check)
    result= net->last_errno ? -1 : 0;

  return result;
}

#ifdef _DUMMY
void lib_connection_phase(NET * net, int phase)
{
  THD * thd;
  thd = (THD *)(net->vio->dest_thd);
  if (thd)
  {
    switch (phase)
    {
    case 2: 
      check_connections2(thd);
      break;
    }
  }
}
C_MODE_END


void start_embedded_conn1(NET * net)
{
  THD * thd = new THD;
  my_net_init(&thd->net,NULL);
  /* if (protocol_version>9) */
  thd->net.return_errno=1;
  thd->thread_id = thread_id++;

  Vio * v  = net->vio;
  if (!v)
  {
    v = vio_new(0,VIO_BUFFER,0);
    net->vio = v;
  }
  if (v)
  {
    v -> dest_thd = thd;
  } 
  thd->net.vio = v;
  if (thd->store_globals())
  {
    fprintf(stderr,"store_globals failed.\n");
    return;
  }

  thd->mysys_var=my_thread_var;
  thd->dbug_thread_id=my_thread_id();
  thd->thread_stack= (char*) &thd;

  if (thd->variables.max_join_size == (ulong) HA_POS_ERROR)
    thd->options |= OPTION_BIG_SELECTS;

  thd->proc_info=0;				// Remove 'login'
  thd->command=COM_SLEEP;
  thd->version=refresh_version;
  thd->set_time();
  bzero(thd->scramble, sizeof(thd->scramble));
  init_sql_alloc(&thd->mem_root,8192,8192);

  check_connections1(thd);
}

static int
check_connections1(THD *thd)
{
  uint connect_errors=0;
  NET *net= &thd->net;
  /*
  ** store the connection details
  */
  DBUG_PRINT("info", (("check_connections called by thread %d"),
	     thd->thread_id));
  DBUG_PRINT("general",("New connection received on %s",
			vio_description(net->vio)));
  if (!thd->host)                           // If TCP/IP connection
  {
      thd->host=(char*) localhost;
  }
  else /* Hostname given means that the connection was on a socket */
  {
    DBUG_PRINT("general",("Host: %s",thd->host));
    thd->ip=0;
    bzero((char*) &thd->remote,sizeof(struct sockaddr));
  }
  //vio_keepalive(net->vio, TRUE);

  /* nasty, but any other way? */
  uint pkt_len = 0;

    char buff[80],*end;
    int client_flags = CLIENT_LONG_FLAG | CLIENT_CONNECT_WITH_DB |
	               CLIENT_TRANSACTIONS;
    LINT_INIT(pkt_len);

    end=strmov(buff,server_version)+1;
    int4store((uchar*) end,thd->thread_id);
    end+=4;
    memcpy(end,thd->scramble,SCRAMBLE_LENGTH+1);
    end+=SCRAMBLE_LENGTH +1;
    int2store(end,client_flags);
    end[2]=MY_CHARSET_CURRENT;
    int2store(end+3,thd->server_status);
    bzero(end+5,13);
    end+=18;
    if (net_write_command(net,protocol_version,
			  NullS, 0, 
			  buff, (uint) (end-buff))) 
    {
      inc_host_errors(&thd->remote.sin_addr);
      return(ER_HANDSHAKE_ERROR);
    }
   return 0; 
}

#define MIN_HANDSHAKE_SIZE	6

static int
check_connections2(THD * thd)
{
  uint connect_errors=0;
  uint pkt_len = 0;
  NET * net = &thd -> net;
  if (protocol_version>9) net -> return_errno=1;

  if ( (pkt_len=my_net_read(net)) == packet_error ||
       pkt_len < MIN_HANDSHAKE_SIZE)
  {
    inc_host_errors(&thd->remote.sin_addr);
    return(ER_HANDSHAKE_ERROR);
  }

#ifdef _CUSTOMCONFIG_
#include "_cust_sql_parse.h"
#endif
  if (connect_errors)
    reset_host_errors(&thd->remote.sin_addr);
  if (thd->packet.alloc(thd->variables.net_buffer_length))
    return(ER_OUT_OF_RESOURCES);

  thd->client_capabilities=uint2korr(net->read_pos);

  thd->max_client_packet_length=uint3korr(net->read_pos+2);
  char *user=   (char*) net->read_pos+5;
  char *passwd= strend(user)+1;
  char *db=0;
  if (passwd[0] && strlen(passwd) != SCRAMBLE_LENGTH)
    return ER_HANDSHAKE_ERROR;
  if (thd->client_capabilities & CLIENT_CONNECT_WITH_DB)
    db=strend(passwd)+1;
  if (thd->client_capabilities & CLIENT_TRANSACTIONS)
    thd->net.return_status= &thd->server_status;
  net->read_timeout=thd->variables.net_read_timeout;
  if (check_user(thd,COM_CONNECT, user, passwd, db, 1))
    return (-1);
  thd->password=test(passwd[0]);
  return 0;
}
#else
C_MODE_END
#endif /* _DUMMY */

static bool check_user(THD *thd,enum_server_command command, const char *user,
		       const char *passwd, const char *db, bool check_count)
{
  USER_RESOURCES ur;
  thd->db=0;

  if (!(thd->user = my_strdup(user, MYF(0))))
  {
    send_error(thd,ER_OUT_OF_RESOURCES);
    return 1;
  }
  thd->master_access= ~0L;			// No user checking
  thd->priv_user= thd->user;
  mysql_log.write(thd,command,
		  (thd->priv_user == thd->user ?
		   (char*) "%s@%s on %s" :
		   (char*) "%s@%s as anonymous on %s"),
		  user,
		  thd->host_or_ip,
		  db ? db : (char*) "");
  thd->db_access=0;
  if (db && db[0])
    return test(mysql_change_db(thd,db));
  else
    send_ok(thd);				// Ready to handle questions
  return 0;					// ok
}


/*
  Make a copy of array and the strings array points to
*/

char **copy_arguments(int argc, char **argv)
{
  uint length= 0;
  char **from, **res, **end= argv+argc;

  for (from=argv ; from != end ; from++)
    length+= strlen(*from);

  if ((res= (char**) my_malloc(sizeof(argv)*(argc+1)+length+argc,
			       MYF(MY_WME))))
  {
    char **to= res, *to_str= (char*) (res+argc+1);
    for (from=argv ; from != end ;)
    {
      *to++= to_str;
      to_str= strmov(to_str, *from++)+1;
    }
    *to= 0;					// Last ptr should be null
  }
  return res;
}


extern "C"
{

ulong		max_allowed_packet, net_buffer_length;
char **		copy_arguments_ptr= 0; 


int STDCALL mysql_server_init(int argc, char **argv, char **groups)
{
  char glob_hostname[FN_REFLEN];

  /* This mess is to allow people to call the init function without
   * having to mess with a fake argv */
  int *argcp;
  char ***argvp;
  int fake_argc = 1;
  char *fake_argv[] = { (char *)"", 0 };
  const char *fake_groups[] = { "server", "embedded", 0 };
  if (argc)
  {
    argcp = &argc;
    argvp = (char***) &argv;
  }
  else
  {
    argcp = &fake_argc;
    argvp = (char ***) &fake_argv;
  }
  if (!groups)
      groups = (char**) fake_groups;


  /* Only call MY_INIT() if it hasn't been called before */
  if (!inited)
  {
    inited=1;
    org_my_init_done=my_init_done;
  }
  if (!org_my_init_done)
  {
    MY_INIT((char *)"mysql_embedded");	// init my_sys library & pthreads
  }

  if (init_common_variables("my", argc, argv, (const char **)groups))
  {
    mysql_server_end();
    return 1;
  }
    
  /* Get default temporary directory */
  opt_mysql_tmpdir=getenv("TMPDIR");	/* Use this if possible */
#if defined( __WIN__) || defined(OS2)
  if (!opt_mysql_tmpdir)
    opt_mysql_tmpdir=getenv("TEMP");
  if (!opt_mysql_tmpdir)
    opt_mysql_tmpdir=getenv("TMP");
#endif
  if (!opt_mysql_tmpdir || !opt_mysql_tmpdir[0])
    opt_mysql_tmpdir=(char*) P_tmpdir;		/* purecov: inspected */

  if (init_thread_environement())
  {
    mysql_server_end();
    return 1;
  }

  umask(((~my_umask) & 0666));
  if (init_server_components())
  {
    mysql_server_end();
    return 1;
  }

  error_handler_hook = my_message_sql;

  opt_noacl = 1;				// No permissions
  if (acl_init((THD *)0, opt_noacl))
  {
    mysql_server_end();
    return 1;
  }
  if (!opt_noacl)
    (void) grant_init((THD *)0);
  init_max_user_conn();
  init_update_queries();

#ifdef HAVE_DLOPEN
  if (!opt_noacl)
    udf_init();
#endif

  if (opt_bin_log)
  {
    if (!opt_bin_logname)
    {
      char tmp[FN_REFLEN];
      /* TODO: The following should be using fn_format();  We just need to
	 first change fn_format() to cut the file name if it's too long.
      */
      strmake(tmp,glob_hostname,FN_REFLEN-5);
      strmov(strcend(tmp,'.'),"-bin");
      opt_bin_logname=my_strdup(tmp,MYF(MY_WME));
    }
    open_log(&mysql_bin_log, glob_hostname, opt_bin_logname, "-bin",
	     opt_binlog_index_name, LOG_BIN);
    using_update_log=1;
  }

  (void) thr_setconcurrency(concurrency);	// 10 by default

  if (
#ifdef HAVE_BERKELEY_DB
      !berkeley_skip ||
#endif
      (flush_time && flush_time != ~(ulong) 0L))
  {
    pthread_t hThread;
    if (pthread_create(&hThread,&connection_attrib,handle_manager,0))
      sql_print_error("Warning: Can't create thread to manage maintenance");
  }

  /*
    Update mysqld variables from client variables if set
    The client variables are set also by get_one_option() in mysqld.cc
  */
  if (max_allowed_packet)
    global_system_variables.max_allowed_packet= max_allowed_packet;
  if (net_buffer_length)
    global_system_variables.net_buffer_length= net_buffer_length;
  return 0;
}


#ifdef __DUMMY
int STDCALL mysql_server_init(int argc, char **argv, char **groups)
{
  char glob_hostname[FN_REFLEN];

  /* This mess is to allow people to call the init function without
   * having to mess with a fake argv */
  int *argcp;
  char ***argvp;
  int fake_argc = 1;
  char *fake_argv[] = { (char *)"", 0 };
  const char *fake_groups[] = { "server", "embedded", 0 };
  if (argc)
  {
    argcp = &argc;
    argvp = (char***) &argv;
  }
  else
  {
    argcp = &fake_argc;
    argvp = (char ***) &fake_argv;
  }
  if (!groups)
    groups = (char**) fake_groups;

  my_umask=0660;		// Default umask for new files
  my_umask_dir=0700;		// Default umask for new directories

  /* Only call MY_INIT() if it hasn't been called before */
  if (!inited)
  {
    inited=1;
    org_my_init_done=my_init_done;
  }
  if (!org_my_init_done)
  {
    MY_INIT((char *)"mysql_embedded");	// init my_sys library & pthreads
  }

  /*
    Make a copy of the arguments to guard against applications that
    may change or move the initial arguments.
  */
  if (argvp == &argv)
    if (!(copy_arguments_ptr= argv= copy_arguments(argc, argv)))
      return 1;

  tzset();			// Set tzname

  start_time=time((time_t*) 0);
#ifdef HAVE_TZNAME
#if defined(HAVE_LOCALTIME_R) && defined(_REENTRANT)
  {
    struct tm tm_tmp;
    localtime_r(&start_time,&tm_tmp);
    strmov(time_zone,tzname[tm_tmp.tm_isdst != 0 ? 1 : 0]);
  }
#else
  {
    struct tm *start_tm;
    start_tm=localtime(&start_time);
    strmov(time_zone,tzname[start_tm->tm_isdst != 0 ? 1 : 0]);
  }
#endif
#endif

  if (gethostname(glob_hostname,sizeof(glob_hostname)-4) < 0)
    strmov(glob_hostname,"mysql");
#ifndef DBUG_OFF
  strxmov(strend(server_version),MYSQL_SERVER_SUFFIX,"-debug",NullS);
#else
  strmov(strend(server_version),MYSQL_SERVER_SUFFIX);
#endif
  load_defaults("my", (const char **) groups, argcp, argvp);
  defaults_argv=*argvp;

  /* Get default temporary directory */
  opt_mysql_tmpdir=getenv("TMPDIR");	/* Use this if possible */
#if defined( __WIN__) || defined(OS2)
  if (!opt_mysql_tmpdir)
    opt_mysql_tmpdir=getenv("TEMP");
  if (!opt_mysql_tmpdir)
    opt_mysql_tmpdir=getenv("TMP");
#endif
  if (!opt_mysql_tmpdir || !opt_mysql_tmpdir[0])
    opt_mysql_tmpdir=(char*) P_tmpdir;		/* purecov: inspected */

  set_options();
  get_options(*argcp, *argvp);

  if (opt_log || opt_update_log || opt_slow_log || opt_bin_log)
    strcat(server_version,"-log");
  DBUG_PRINT("info",("%s  Ver %s for %s on %s\n",my_progname,
		     server_version, SYSTEM_TYPE,MACHINE_TYPE));

  /* These must be set early */

  (void) pthread_mutex_init(&LOCK_mysql_create_db,MY_MUTEX_INIT_SLOW);
  (void) pthread_mutex_init(&LOCK_Acl,MY_MUTEX_INIT_SLOW);
  (void) pthread_mutex_init(&LOCK_open,MY_MUTEX_INIT_FAST);
  (void) pthread_mutex_init(&LOCK_thread_count,MY_MUTEX_INIT_FAST);
  (void) pthread_mutex_init(&LOCK_mapped_file,MY_MUTEX_INIT_SLOW);
  (void) pthread_mutex_init(&LOCK_status,MY_MUTEX_INIT_FAST);
  (void) pthread_mutex_init(&LOCK_error_log,MY_MUTEX_INIT_FAST);
  (void) pthread_mutex_init(&LOCK_delayed_insert,MY_MUTEX_INIT_FAST);
  (void) pthread_mutex_init(&LOCK_delayed_status,MY_MUTEX_INIT_FAST);
  (void) pthread_mutex_init(&LOCK_delayed_create,MY_MUTEX_INIT_SLOW);
  (void) pthread_mutex_init(&LOCK_manager,MY_MUTEX_INIT_FAST);
  (void) pthread_mutex_init(&LOCK_crypt,MY_MUTEX_INIT_FAST);
  (void) pthread_mutex_init(&LOCK_bytes_sent,MY_MUTEX_INIT_FAST);
  (void) pthread_mutex_init(&LOCK_bytes_received,MY_MUTEX_INIT_FAST);
  (void) pthread_mutex_init(&LOCK_timezone,MY_MUTEX_INIT_FAST);
  (void) pthread_mutex_init(&LOCK_user_conn, MY_MUTEX_INIT_FAST);
  (void) pthread_mutex_init(&LOCK_rpl_status, MY_MUTEX_INIT_FAST);
  (void) pthread_mutex_init(&LOCK_active_mi, MY_MUTEX_INIT_FAST);
  (void) pthread_mutex_init(&LOCK_global_system_variables, MY_MUTEX_INIT_FAST);
  (void) my_rwlock_init(&LOCK_grant, NULL);
  (void) pthread_cond_init(&COND_thread_count,NULL);
  (void) pthread_cond_init(&COND_refresh,NULL);
  (void) pthread_cond_init(&COND_thread_cache,NULL);
  (void) pthread_cond_init(&COND_flush_thread_cache,NULL);
  (void) pthread_cond_init(&COND_manager,NULL);
  (void) pthread_cond_init(&COND_rpl_status, NULL);

  if (set_default_charset_by_name(sys_charset.value, MYF(MY_WME)))
  {
    mysql_server_end();
    return 1;
  }
  charsets_list = list_charsets(MYF(MY_CS_COMPILED|MY_CS_CONFIG));

  /* Parameter for threads created for connections */
  (void) pthread_attr_init(&connection_attrib);
  (void) pthread_attr_setdetachstate(&connection_attrib,
				     PTHREAD_CREATE_DETACHED);
  pthread_attr_setstacksize(&connection_attrib,thread_stack);
  pthread_attr_setscope(&connection_attrib, PTHREAD_SCOPE_SYSTEM);

#if defined( SET_RLIMIT_NOFILE) || defined( OS2) 
  /* connections and databases needs lots of files */
  {
    uint wanted_files=10+(uint) max(max_connections*5,
				    max_connections+table_cache_size*2);
    set_if_bigger(wanted_files, open_files_limit);
    // Note that some system returns 0 if we succeed here:
    uint files=set_maximum_open_files(wanted_files);
    if (files && files < wanted_files && ! open_files_limit)
    {
      max_connections=	(ulong) min((files-10),max_connections);
      table_cache_size= (ulong) max((files-10-max_connections)/2,64);
      DBUG_PRINT("warning",
		 ("Changed limits: max_connections: %ld  table_cache: %ld",
		  max_connections,table_cache_size));
      sql_print_error("Warning: Changed limits: max_connections: %ld  table_cache: %ld",max_connections,table_cache_size);
    }
  }
#endif
  unireg_init(opt_specialflag); /* Set up extern variabels */
  init_errmessage();		/* Read error messages from file */
  lex_init();
  item_init();
  set_var_init();
  mysys_uses_curses=0;
#ifdef USE_REGEX
  regex_init();
#endif
  if (use_temp_pool && bitmap_init(&temp_pool,1024,1))
  {
    mysql_server_end();
    return 1;
  }

  /*
    We have enough space for fiddling with the argv, continue
  */
  umask(((~my_umask) & 0666));
  table_cache_init();
  hostname_cache_init();
  query_cache_result_size_limit(query_cache_limit);
  query_cache_resize(query_cache_size);
  randominit(&sql_rand,(ulong) start_time,(ulong) start_time/2);
  reset_floating_point_exceptions();
  init_thr_lock();
  init_slave_list();

  /* Setup log files */
  if (opt_log)
    open_log(&mysql_log, glob_hostname, opt_logname, ".log", NullS,
	     LOG_NORMAL);
  if (opt_update_log)
  {
    open_log(&mysql_update_log, glob_hostname, opt_update_logname, "",
	     NullS, LOG_NEW);
    using_update_log=1;
  }

  if (opt_slow_log)
    open_log(&mysql_slow_log, glob_hostname, opt_slow_logname, "-slow.log",
	     NullS, LOG_NORMAL);
  if (ha_init())
  {
    sql_print_error("Can't init databases");
    exit(1);
  }
  ha_key_cache();
#if defined(HAVE_MLOCKALL) && defined(MCL_CURRENT)
  if (locked_in_memory && !geteuid())
  {
    if (mlockall(MCL_CURRENT))
    {
      sql_print_error("Warning: Failed to lock memory. Errno: %d\n",errno);
    }
    else
      locked_in_memory=1;
  }
#else
  locked_in_memory=0;
#endif    

  if (opt_myisam_log)
    (void) mi_log( 1 );
  ft_init_stopwords(ft_precompiled_stopwords);

  /*
    init signals & alarm
    After this we can't quit by a simple unireg_abort
  */
  error_handler_hook = my_message_sql;
  if (pthread_key_create(&THR_THD,NULL) ||
      pthread_key_create(&THR_MALLOC,NULL))
  {
    sql_print_error("Can't create thread-keys");
    exit(1);
  }
  opt_noacl = 1;				// No permissions
  if (acl_init(opt_noacl))
  {
    mysql_server_end();
    return 1;
  }
  if (!opt_noacl)
    (void) grant_init();
  init_max_user_conn();
  init_update_queries();

#ifdef HAVE_DLOPEN
  if (!opt_noacl)
    udf_init();
#endif

  if (opt_bin_log)
  {
    if (!opt_bin_logname)
    {
      char tmp[FN_REFLEN];
      /* TODO: The following should be using fn_format();  We just need to
	 first change fn_format() to cut the file name if it's too long.
      */
      strmake(tmp,glob_hostname,FN_REFLEN-5);
      strmov(strcend(tmp,'.'),"-bin");
      opt_bin_logname=my_strdup(tmp,MYF(MY_WME));
    }
    open_log(&mysql_bin_log, glob_hostname, opt_bin_logname, "-bin",
	     opt_binlog_index_name, LOG_BIN);
    using_update_log=1;
  }

  (void) thr_setconcurrency(concurrency);	// 10 by default

  if (
#ifdef HAVE_BERKELEY_DB
      !berkeley_skip ||
#endif
      (flush_time && flush_time != ~(ulong) 0L))
  {
    pthread_t hThread;
    if (pthread_create(&hThread,&connection_attrib,handle_manager,0))
      sql_print_error("Warning: Can't create thread to manage maintenance");
  }

  /*
    Update mysqld variables from client variables if set
    The client variables are set also by get_one_option() in mysqld.cc
  */
  if (max_allowed_packet)
    global_system_variables.max_allowed_packet= max_allowed_packet;
  if (net_buffer_length)
    global_system_variables.net_buffer_length= net_buffer_length;
  return 0;
}

int STDCALL mysql_server_init(int argc, char **argv, char **groups)
{
<<<<<<< HEAD
  my_free((char*) copy_arguments_ptr, MYF(MY_ALLOW_ZERO_PTR));
  copy_arguments_ptr=0;
  clean_up(0);
#ifdef THREAD
  /* Don't call my_thread_end() if the application is using MY_INIT() */
=======
  char glob_hostname[FN_REFLEN];

  /* This mess is to allow people to call the init function without
   * having to mess with a fake argv */
  int *argcp;
  char ***argvp;
  int fake_argc = 1;
  char *fake_argv[] = { (char *)"", 0 };
  const char *fake_groups[] = { "server", "embedded", 0 };
  if (argc)
  {
    argcp = &argc;
    argvp = (char***) &argv;
  }
  else
  {
    argcp = &fake_argc;
    argvp = (char ***) &fake_argv;
  }
  if (!groups)
      groups = (char**) fake_groups;

  my_umask=0660;		// Default umask for new files
  my_umask_dir=0700;		// Default umask for new directories

  /* Only call MY_INIT() if it hasn't been called before */
  if (!inited)
  {
    inited=1;
    org_my_init_done=my_init_done;
  }
>>>>>>> dcb52935
  if (!org_my_init_done)
  {
    MY_INIT((char *)"mysql_embedded");	// init my_sys library & pthreads
  }

  tzset();			// Set tzname

  start_time=time((time_t*) 0);
#ifdef HAVE_TZNAME
#if defined(HAVE_LOCALTIME_R) && defined(_REENTRANT)
  {
    struct tm tm_tmp;
    localtime_r(&start_time,&tm_tmp);
    strmov(time_zone,tzname[tm_tmp.tm_isdst != 0 ? 1 : 0]);
  }
#else
  {
    struct tm *start_tm;
    start_tm=localtime(&start_time);
    strmov(time_zone,tzname[start_tm->tm_isdst != 0 ? 1 : 0]);
  }
#endif
#endif

  if (gethostname(glob_hostname,sizeof(glob_hostname)-4) < 0)
    strmov(glob_hostname,"mysql");
#ifndef DBUG_OFF
  strxmov(strend(server_version),MYSQL_SERVER_SUFFIX,"-debug",NullS);
#else
  strmov(strend(server_version),MYSQL_SERVER_SUFFIX);
#endif
  load_defaults("my", (const char **) groups, argcp, argvp);
  defaults_argv=*argvp;

  /* Get default temporary directory */
  opt_mysql_tmpdir=getenv("TMPDIR");	/* Use this if possible */
#if defined( __WIN__) || defined(OS2)
  if (!opt_mysql_tmpdir)
    opt_mysql_tmpdir=getenv("TEMP");
  if (!opt_mysql_tmpdir)
    opt_mysql_tmpdir=getenv("TMP");
#endif
  if (!opt_mysql_tmpdir || !opt_mysql_tmpdir[0])
    opt_mysql_tmpdir=(char*) P_tmpdir;		/* purecov: inspected */

  set_options();
  get_options(*argcp, *argvp);

  if (opt_log || opt_update_log || opt_slow_log || opt_bin_log)
    strcat(server_version,"-log");
  DBUG_PRINT("info",("%s  Ver %s for %s on %s\n",my_progname,
		     server_version, SYSTEM_TYPE,MACHINE_TYPE));

  /* These must be set early */

  (void) pthread_mutex_init(&LOCK_mysql_create_db,MY_MUTEX_INIT_SLOW);
  (void) pthread_mutex_init(&LOCK_Acl,MY_MUTEX_INIT_SLOW);
  (void) pthread_mutex_init(&LOCK_open,MY_MUTEX_INIT_FAST);
  (void) pthread_mutex_init(&LOCK_thread_count,MY_MUTEX_INIT_FAST);
  (void) pthread_mutex_init(&LOCK_mapped_file,MY_MUTEX_INIT_SLOW);
  (void) pthread_mutex_init(&LOCK_status,MY_MUTEX_INIT_FAST);
  (void) pthread_mutex_init(&LOCK_error_log,MY_MUTEX_INIT_FAST);
  (void) pthread_mutex_init(&LOCK_delayed_insert,MY_MUTEX_INIT_FAST);
  (void) pthread_mutex_init(&LOCK_delayed_status,MY_MUTEX_INIT_FAST);
  (void) pthread_mutex_init(&LOCK_delayed_create,MY_MUTEX_INIT_SLOW);
  (void) pthread_mutex_init(&LOCK_manager,MY_MUTEX_INIT_FAST);
  (void) pthread_mutex_init(&LOCK_crypt,MY_MUTEX_INIT_FAST);
  (void) pthread_mutex_init(&LOCK_bytes_sent,MY_MUTEX_INIT_FAST);
  (void) pthread_mutex_init(&LOCK_bytes_received,MY_MUTEX_INIT_FAST);
  (void) pthread_mutex_init(&LOCK_timezone,MY_MUTEX_INIT_FAST);
  (void) pthread_mutex_init(&LOCK_user_conn, MY_MUTEX_INIT_FAST);
  (void) pthread_mutex_init(&LOCK_rpl_status, MY_MUTEX_INIT_FAST);
  (void) pthread_mutex_init(&LOCK_active_mi, MY_MUTEX_INIT_FAST);
  (void) pthread_mutex_init(&LOCK_global_system_variables, MY_MUTEX_INIT_FAST);
  (void) my_rwlock_init(&LOCK_grant, NULL);
  (void) pthread_cond_init(&COND_thread_count,NULL);
  (void) pthread_cond_init(&COND_refresh,NULL);
  (void) pthread_cond_init(&COND_thread_cache,NULL);
  (void) pthread_cond_init(&COND_flush_thread_cache,NULL);
  (void) pthread_cond_init(&COND_manager,NULL);
  (void) pthread_cond_init(&COND_rpl_status, NULL);

  if (set_default_charset_by_name(sys_charset.value, MYF(MY_WME)))
  {
    mysql_server_end();
    return 1;
  }
  charsets_list = list_charsets(MYF(MY_CS_COMPILED|MY_CS_CONFIG));

  /* Parameter for threads created for connections */
  (void) pthread_attr_init(&connection_attrib);
  (void) pthread_attr_setdetachstate(&connection_attrib,
				     PTHREAD_CREATE_DETACHED);
  pthread_attr_setstacksize(&connection_attrib,thread_stack);
  pthread_attr_setscope(&connection_attrib, PTHREAD_SCOPE_SYSTEM);

#if defined( SET_RLIMIT_NOFILE) || defined( OS2) 
  /* connections and databases needs lots of files */
  {
    uint wanted_files=10+(uint) max(max_connections*5,
				    max_connections+table_cache_size*2);
    set_if_bigger(wanted_files, open_files_limit);
    // Note that some system returns 0 if we succeed here:
    uint files=set_maximum_open_files(wanted_files);
    if (files && files < wanted_files && ! open_files_limit)
    {
      max_connections=	(ulong) min((files-10),max_connections);
      table_cache_size= (ulong) max((files-10-max_connections)/2,64);
      DBUG_PRINT("warning",
		 ("Changed limits: max_connections: %ld  table_cache: %ld",
		  max_connections,table_cache_size));
      sql_print_error("Warning: Changed limits: max_connections: %ld  table_cache: %ld",max_connections,table_cache_size);
    }
  }
#endif
  unireg_init(opt_specialflag); /* Set up extern variabels */
  init_errmessage();		/* Read error messages from file */
  lex_init();
  item_init();
  set_var_init();
  mysys_uses_curses=0;
#ifdef USE_REGEX
  regex_init();
#endif
  if (use_temp_pool && bitmap_init(&temp_pool,1024,1))
  {
    mysql_server_end();
    return 1;
  }

  /*
    We have enough space for fiddling with the argv, continue
  */
  umask(((~my_umask) & 0666));
  table_cache_init();
  hostname_cache_init();
  query_cache_result_size_limit(query_cache_limit);
  query_cache_resize(query_cache_size);
  randominit(&sql_rand,(ulong) start_time,(ulong) start_time/2);
  reset_floating_point_exceptions();
  init_thr_lock();
  init_slave_list();

  /* Setup log files */
  if (opt_log)
    open_log(&mysql_log, glob_hostname, opt_logname, ".log", NullS,
	     LOG_NORMAL);
  if (opt_update_log)
  {
    open_log(&mysql_update_log, glob_hostname, opt_update_logname, "",
	     NullS, LOG_NEW);
    using_update_log=1;
  }

  if (opt_slow_log)
    open_log(&mysql_slow_log, glob_hostname, opt_slow_logname, "-slow.log",
	     NullS, LOG_NORMAL);
  if (ha_init())
  {
    sql_print_error("Can't init databases");
    exit(1);
  }
  ha_key_cache();
#if defined(HAVE_MLOCKALL) && defined(MCL_CURRENT)
  if (locked_in_memory && !geteuid())
  {
    if (mlockall(MCL_CURRENT))
    {
      sql_print_error("Warning: Failed to lock memory. Errno: %d\n",errno);
    }
    else
      locked_in_memory=1;
  }
#else
  locked_in_memory=0;
#endif    

  if (opt_myisam_log)
    (void) mi_log( 1 );
  ft_init_stopwords(ft_precompiled_stopwords);

  /*
    init signals & alarm
    After this we can't quit by a simple unireg_abort
  */
  error_handler_hook = my_message_sql;
  if (pthread_key_create(&THR_THD,NULL) ||
      pthread_key_create(&THR_MALLOC,NULL))
  {
    sql_print_error("Can't create thread-keys");
    exit(1);
  }
  opt_noacl = 1;				// No permissions
  if (acl_init(opt_noacl))
  {
    mysql_server_end();
    return 1;
  }
  if (!opt_noacl)
    (void) grant_init();
  init_max_user_conn();
  init_update_queries();

#ifdef HAVE_DLOPEN
  if (!opt_noacl)
    udf_init();
#endif

  if (opt_bin_log)
  {
    if (!opt_bin_logname)
    {
      char tmp[FN_REFLEN];
      /* TODO: The following should be using fn_format();  We just need to
	 first change fn_format() to cut the file name if it's too long.
      */
      strmake(tmp,glob_hostname,FN_REFLEN-5);
      strmov(strcend(tmp,'.'),"-bin");
      opt_bin_logname=my_strdup(tmp,MYF(MY_WME));
    }
    open_log(&mysql_bin_log, glob_hostname, opt_bin_logname, "-bin",
	     opt_binlog_index_name, LOG_BIN);
    using_update_log=1;
  }

  (void) thr_setconcurrency(concurrency);	// 10 by default

  if (
#ifdef HAVE_BERKELEY_DB
      !berkeley_skip ||
#endif
      (flush_time && flush_time != ~(ulong) 0L))
  {
    pthread_t hThread;
    if (pthread_create(&hThread,&connection_attrib,handle_manager,0))
      sql_print_error("Warning: Can't create thread to manage maintenance");
  }

  /*
    Update mysqld variables from client variables if set
    The client variables are set also by get_one_option() in mysqld.cc
  */
  if (max_allowed_packet)
    global_system_variables.max_allowed_packet= max_allowed_packet;
  if (net_buffer_length)
    global_system_variables.net_buffer_length= net_buffer_length;
  return 0;
}
#endif

void STDCALL mysql_server_end()
{
  clean_up(0);
#ifdef THREAD
  /* Don't call my_thread_end() if the application is using MY_INIT() */
  if (!org_my_init_done)
    my_thread_end();
#endif
  /* If library called my_init(), free memory allocated by it */
  if (!org_my_init_done)
    my_end(0);
}

my_bool STDCALL mysql_thread_init()
{
#ifdef THREAD
  return my_thread_init();
#else
  return 0;
#endif
}

void STDCALL mysql_thread_end()
{
#ifdef THREAD
  my_thread_end();
#endif
}

void start_embedded_connection(NET * net)
{
//  start_embedded_conn1(net);
}

void end_embedded_connection(NET * net)
{
  THD *thd = (THD *) net->vio->dest_thd;
  delete thd;
}

} /* extern "C" */

C_MODE_START
NET *get_mysql_net(MYSQL *mysql)
{
  return &((THD *)mysql->net.vio->dest_thd)->net;
}

void init_embedded_mysql(MYSQL *mysql, int client_flag, char *db)
{
  THD *thd = (THD *)mysql->net.vio->dest_thd;
  mysql->reconnect= 1;			/* Reconnect as default */
  mysql->server_status= SERVER_STATUS_AUTOCOMMIT;

  mysql->protocol_version= ::protocol_version;
  mysql->thread_id= thd->thread_id;
  strmake(mysql->scramble_buff, thd->scramble, 8);
  mysql->server_capabilities= CLIENT_LONG_FLAG | CLIENT_CONNECT_WITH_DB |
	               CLIENT_TRANSACTIONS;
  mysql->server_language= MY_CHARSET_CURRENT;
  mysql->server_status= thd->server_status;
  mysql->client_flag= client_flag | mysql->options.client_flag;
  mysql->db= db;
  thd->mysql= mysql;
}
C_MODE_END

static int embedded_thd_net_init(NET *net, unsigned char *buff)
{
  net->buff = buff;
  if (net_buffer_length > max_allowed_packet)
    max_allowed_packet= net_buffer_length;
  net->buff_end= net->buff+(net->max_packet=net_buffer_length);
  net->vio= NULL;
  net->no_send_ok= 0;
  net->error=0; net->return_errno=0; net->return_status=0;
//  net->timeout=(uint) net_read_timeout;		/* Timeout for read */
  net->pkt_nr= net->compress_pkt_nr=0;
  net->write_pos= net->read_pos = net->buff;
  net->last_error[0]= 0;
  net->compress= 0; 
  net->reading_or_writing= 0;
  net->where_b = net->remain_in_buf= 0;
  net->last_errno= 0;
  net->query_cache_query= 0;
  return 0;
}

C_MODE_START

void *create_embedded_thd(Vio *vio, unsigned char *buff, int client_flag, char *db)
{
  THD * thd= new THD;
  embedded_thd_net_init(&thd->net, buff);

  /* if (protocol_version>9) */
  thd->net.return_errno=1;
  thd->thread_id= thread_id++;

  if (thd->store_globals())
  {
    fprintf(stderr,"store_globals failed.\n");
    return NULL;
  }

  thd->mysys_var= my_thread_var;
  thd->dbug_thread_id= my_thread_id();
  thd->thread_stack= (char*) &thd;

//  if (thd->max_join_size == HA_POS_ERROR)
//    thd->options |= OPTION_BIG_SELECTS;

  thd->proc_info=0;				// Remove 'login'
  thd->command=COM_SLEEP;
  thd->version=refresh_version;
  thd->set_time();
  init_sql_alloc(&thd->mem_root,8192,8192);
  thd->client_capabilities= client_flag;
//  thd->max_packet_length= max_allowed_packet;
  thd->net.vio = vio;

//  if (thd->client_capabilities & CLIENT_INTERACTIVE)
//    thd->inactive_timeout= net_interactive_timeout;
  if (thd->client_capabilities & CLIENT_TRANSACTIONS)
    thd->net.return_status= &thd->server_status;

  thd->db= db;
  thd->db_length= db ? strip_sp(db) : 0;
  thd->db_access= DB_ACLS;
  thd->master_access= ~NO_ACCESS;

  return thd;
}
C_MODE_END

bool send_fields(THD *thd, List<Item> &list, uint flag)
{
  List_iterator_fast<Item> it(list);
  Item                     *item;
  MEM_ROOT                 *alloc;
  MYSQL_FIELD              *field, *client_field;
  unsigned int             field_count= list.elements;
  MYSQL                    *mysql= thd->mysql;
  
  if (!(mysql->result=(MYSQL_RES*) my_malloc(sizeof(MYSQL_RES)+
				      sizeof(ulong) * (field_count + 1),
				      MYF(MY_WME | MY_ZEROFILL))))
    goto err;
  mysql->result->lengths= (ulong *)(mysql->result + 1);

  mysql->field_count=field_count;
  alloc= &mysql->field_alloc;
  field= (MYSQL_FIELD *)alloc_root(alloc, sizeof(MYSQL_FIELD)*list.elements);
  if (!field)
    goto err;

  client_field= field;
  while ((item= it++))
  {
    Send_field server_field;
    item->make_field(&server_field);

    client_field->table=  strdup_root(alloc, server_field.table_name);
    client_field->name=   strdup_root(alloc,server_field.col_name);
    client_field->length= server_field.length;
    client_field->type=   server_field.type;
    client_field->flags= server_field.flags;
    client_field->decimals= server_field.decimals;

    if (INTERNAL_NUM_FIELD(client_field))
      client_field->flags|= NUM_FLAG;

    if (flag & 2)
    {
      char buff[80];
      String tmp(buff, sizeof(buff), default_charset_info), *res;

      if (!(res=item->val_str(&tmp)))
	client_field->def= strdup_root(alloc, "");
      else
	client_field->def= strdup_root(alloc, tmp.ptr());
    }
    else
      client_field->def=0;
    client_field->max_length= 0;
    ++client_field;
  }
  mysql->result->fields = field;

  if (!(mysql->result->data= (MYSQL_DATA*) my_malloc(sizeof(MYSQL_DATA),
				       MYF(MY_WME | MY_ZEROFILL))))
    goto err;

  init_alloc_root(&mysql->result->data->alloc,8192,0);	/* Assume rowlength < 8192 */
  mysql->result->data->alloc.min_malloc=sizeof(MYSQL_ROWS);
  mysql->result->data->rows=0;
  mysql->result->data->fields=field_count;
  mysql->result->field_count=field_count;
  mysql->result->data->prev_ptr= &mysql->result->data->data;

  mysql->result->field_alloc=	mysql->field_alloc;
  mysql->result->current_field=0;
  mysql->result->current_row=0;

  return 0;
 err:
  send_error(thd, ER_OUT_OF_RESOURCES);	/* purecov: inspected */
  return 1;					/* purecov: inspected */
}

/* Get the length of next field. Change parameter to point at fieldstart */
static ulong
net_field_length(uchar **packet)
{
  reg1 uchar *pos= *packet;
  if (*pos < 251)
  {
    (*packet)++;
    return (ulong) *pos;
  }
  if (*pos == 251)
  {
    (*packet)++;
    return NULL_LENGTH;
  }
  if (*pos == 252)
  {
    (*packet)+=3;
    return (ulong) uint2korr(pos+1);
  }
  if (*pos == 253)
  {
    (*packet)+=4;
    return (ulong) uint3korr(pos+1);
  }
  (*packet)+=9;					/* Must be 254 when here */
  return (ulong) uint4korr(pos+1);
}

bool select_send::send_data(List<Item> &items)
{
  List_iterator_fast<Item> li(items);
  Item                     *item;
  MYSQL_ROWS               *cur;
  int                      n_fields= items.elements;
  ulong                    len;
  CONVERT                  *convert= thd->variables.convert_set;
  CHARSET_INFO             *charset_info= thd->packet.charset();
  MYSQL_DATA               *result= thd->mysql->result->data;
  MEM_ROOT                 *alloc= &result->alloc;
  MYSQL_ROW                cur_field;
  MYSQL_FIELD              *mysql_fields= thd->mysql->result->fields;

  DBUG_ENTER("send_data");

  if (unit->offset_limit_cnt)
  {						// using limit offset,count
    unit->offset_limit_cnt--;
    DBUG_RETURN(0);
  }

  result->rows++;
  if (!(cur= (MYSQL_ROWS *)alloc_root(alloc, sizeof(MYSQL_ROWS)+(n_fields + 1) * sizeof(char *))))
  {
    my_error(ER_OUT_OF_RESOURCES,MYF(0));
    DBUG_RETURN(1);
  }
  cur->data= (MYSQL_ROW)(((char *)cur) + sizeof(MYSQL_ROWS));

  *result->prev_ptr= cur;
  result->prev_ptr= &cur->next;
  cur_field=cur->data;
  for (item=li++; item; item=li++, cur_field++, mysql_fields++)
  {
    if (item->embedded_send(convert, charset_info, alloc, cur_field, &len))
    {
      my_error(ER_OUT_OF_RESOURCES,MYF(0));
      DBUG_RETURN(1);
    }
    if (mysql_fields->max_length < len)
      mysql_fields->max_length=len;
  }

  *cur_field= 0;

  DBUG_RETURN(0);
}

bool do_command(THD *thd)
{
  MYSQL *mysql= thd->mysql;

  char *packet;
  uint old_timeout;
  ulong packet_length;
  NET *net;
  enum enum_server_command command;
  DBUG_ENTER("do_command");

  net= &thd->net;
  thd->current_tablenr=0;

  packet=0;
//  old_timeout=net->timeout;
//  net->timeout=(uint) thd->inactive_timeout;	// Wait max for 8 hours
  net->last_error[0]=0;				// Clear error message
  net->last_errno=0;

  net_new_transaction(net);
  if ((packet_length=my_net_read(net)) == packet_error)
  {
     DBUG_PRINT("info",("Got error reading command from socket %s",
			vio_description(net->vio) ));
    return TRUE;
  }
  else
  {
    packet=(char*) net->read_pos;
  
  command = (enum enum_server_command) (uchar) packet[0];
    DBUG_PRINT("info",("Command on %s = %d (%s)",
		       vio_description(net->vio), command,
		       command_name[command]));
  }
//  net->timeout=old_timeout;			// Timeout for writing
  DBUG_RETURN(dispatch_command(command,thd, packet+1, (uint) packet_length));
}

void
send_ok(THD *thd,ha_rows affected_rows,ulonglong id,const char *message)
{
  NET *net= &thd->net;
  if (net->no_send_ok)				// hack for re-parsing queries
    return;

  DBUG_ENTER("send_ok");
  MYSQL *mysql= current_thd->mysql;
  mysql->affected_rows= affected_rows;
  mysql->insert_id= id;
  if (net->return_status)
    mysql->server_status= *net->return_status;
  if (message)
  {
    strmake(net->last_error, message, sizeof(net->last_error));
    mysql->info= net->last_error;
  }
  DBUG_VOID_RETURN;
}

void
send_eof(THD *thd, bool no_flush)
{
/*  static char eof_buff[1]= { (char) 254 };
  NET *net= &thd->net;
  DBUG_ENTER("send_eof");
  if (net->vio != 0)
  {
    if (!no_flush && (thd->client_capabilities & CLIENT_PROTOCOL_41))
    {
      char buff[5];
      uint tmp= min(thd->total_warn_count, 65535);
      buff[0]=254;
      int2store(buff+1, tmp);
      int2store(buff+3, 0);			// No flags yet
      VOID(my_net_write(net,buff,5));
      VOID(net_flush(net));
    }
    else
    {
      VOID(my_net_write(net,eof_buff,1));
      if (!no_flush)
	VOID(net_flush(net));
    }
  }
  DBUG_VOID_RETURN;
*/
}


int embedded_send_row(THD *thd, int n_fields, char *data, int data_len)
{
  MYSQL                    *mysql= thd->mysql;
  MYSQL_DATA               *result= mysql->result->data;
  MYSQL_ROWS               **prev_ptr= &mysql->result->data->data;
  MYSQL_ROWS               *cur;
  MEM_ROOT                 *alloc= &mysql->result->data->alloc;
  char                     *to;
  uchar                    *cp;
  MYSQL_FIELD              *mysql_fields= mysql->result->fields;
  MYSQL_ROW                cur_field, end_field;
  ulong                    len;

  DBUG_ENTER("embedded_send_row");

  result->rows++;
  if (!(cur= (MYSQL_ROWS *)alloc_root(alloc, sizeof(MYSQL_ROWS) + (n_fields + 1) * sizeof(MYSQL_ROW) + data_len)))
  {
    my_error(ER_OUT_OF_RESOURCES,MYF(0));
    DBUG_RETURN(1);
  }
  cur->data= (MYSQL_ROW)(cur + 1);

  *result->prev_ptr= cur;
  result->prev_ptr= &cur->next;
  to= (char*) (cur->data+n_fields+1);
  cp= (uchar *)data;
  end_field= cur->data + n_fields;
  
  for (cur_field=cur->data; cur_field<end_field; cur_field++, mysql_fields++)
  {
    if ((len= (ulong) net_field_length(&cp)) == NULL_LENGTH)
    {
      *cur_field = 0;
    }
    else
    {
      *cur_field= to;
      memcpy(to,(char*) cp,len);
      to[len]=0;
      to+=len+1;
      cp+=len;
      if (mysql_fields->max_length < len)
	mysql_fields->max_length=len;
    }
  }

  *cur_field= to;

  DBUG_RETURN(0);
}
<|MERGE_RESOLUTION|>--- conflicted
+++ resolved
@@ -305,7 +305,6 @@
 ulong		max_allowed_packet, net_buffer_length;
 char **		copy_arguments_ptr= 0; 
 
-
 int STDCALL mysql_server_init(int argc, char **argv, char **groups)
 {
   char glob_hostname[FN_REFLEN];
@@ -319,16 +318,16 @@
   const char *fake_groups[] = { "server", "embedded", 0 };
   if (argc)
   {
-    argcp = &argc;
-    argvp = (char***) &argv;
+    argcp= &argc;
+    argvp= (char***) &argv;
   }
   else
   {
-    argcp = &fake_argc;
-    argvp = (char ***) &fake_argv;
+    argcp= &fake_argc;
+    argvp= (char ***) &fake_argv;
   }
   if (!groups)
-      groups = (char**) fake_groups;
+    groups= (char**) fake_groups;
 
 
   /* Only call MY_INIT() if it hasn't been called before */
@@ -725,13 +724,6 @@
 
 int STDCALL mysql_server_init(int argc, char **argv, char **groups)
 {
-<<<<<<< HEAD
-  my_free((char*) copy_arguments_ptr, MYF(MY_ALLOW_ZERO_PTR));
-  copy_arguments_ptr=0;
-  clean_up(0);
-#ifdef THREAD
-  /* Don't call my_thread_end() if the application is using MY_INIT() */
-=======
   char glob_hostname[FN_REFLEN];
 
   /* This mess is to allow people to call the init function without
@@ -763,7 +755,6 @@
     inited=1;
     org_my_init_done=my_init_done;
   }
->>>>>>> dcb52935
   if (!org_my_init_done)
   {
     MY_INIT((char *)"mysql_embedded");	// init my_sys library & pthreads
@@ -1016,6 +1007,8 @@
 
 void STDCALL mysql_server_end()
 {
+  my_free((char*) copy_arguments_ptr, MYF(MY_ALLOW_ZERO_PTR));
+  copy_arguments_ptr=0;
   clean_up(0);
 #ifdef THREAD
   /* Don't call my_thread_end() if the application is using MY_INIT() */
